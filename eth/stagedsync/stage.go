package stagedsync

import (
	"github.com/ledgerwatch/log/v3"

	libcommon "github.com/ledgerwatch/erigon-lib/common"
	"github.com/ledgerwatch/erigon-lib/kv"
	"github.com/ledgerwatch/erigon-lib/wrap"
	"github.com/ledgerwatch/erigon/eth/stagedsync/stages"
)

// ExecFunc is the execution function for the stage to move forward.
// * state - is the current state of the stage and contains stage data.
// * unwinder - if the stage needs to cause unwinding, `unwinder` methods can be used.
type ExecFunc func(firstCycle bool, badBlockUnwind bool, s *StageState, unwinder Unwinder, txc wrap.TxContainer, logger log.Logger) error

// UnwindFunc is the unwinding logic of the stage.
// * unwindState - contains information about the unwind itself.
// * stageState - represents the state of this stage at the beginning of unwind.
type UnwindFunc func(firstCycle bool, u *UnwindState, s *StageState, txc wrap.TxContainer, logger log.Logger) error

// PruneFunc is the execution function for the stage to prune old data.
// * state - is the current state of the stage and contains stage data.
type PruneFunc func(firstCycle bool, p *PruneState, tx kv.RwTx, logger log.Logger) error

// Stage is a single sync stage in staged sync.
type Stage struct {
	// Description is a string that is shown in the logs.
	Description string
	// DisabledDescription shows in the log with a message if the stage is disabled. Here, you can show which command line flags should be provided to enable the page.
	DisabledDescription string
	// Forward is called when the stage is executed. The main logic of the stage should be here. Should always end with `s.Done()` to allow going to the next stage. MUST NOT be nil!
	Forward ExecFunc
	// Unwind is called when the stage should be unwound. The unwind logic should be there. MUST NOT be nil!
	Unwind UnwindFunc
	Prune  PruneFunc
	// ID of the sync stage. Should not be empty and should be unique. It is recommended to prefix it with reverse domain to avoid clashes (`com.example.my-stage`).
	ID stages.SyncStage
	// Disabled defines if the stage is disabled. It sets up when the stage is build by its `StageBuilder`.
	Disabled bool
}

// StageState is the state of the stage.
type StageState struct {
	state       *Sync
	ID          stages.SyncStage
	BlockNumber uint64 // BlockNumber is the current block number of the stage at the beginning of the state execution.
}

func (s *StageState) LogPrefix() string { return s.state.LogPrefix() }

// Update updates the stage state (current block number) in the database. Can be called multiple times during stage execution.
func (s *StageState) Update(db kv.Putter, newBlockNum uint64) error {
	return stages.SaveStageProgress(db, s.ID, newBlockNum)
}
func (s *StageState) UpdatePrune(db kv.Putter, blockNum uint64) error {
	return stages.SaveStagePruneProgress(db, s.ID, blockNum)
}

// ExecutionAt gets the current state of the "Execution" stage, which block is currently executed.
func (s *StageState) ExecutionAt(db kv.Getter) (uint64, error) {
	execution, err := stages.GetStageProgress(db, stages.Execution)
	return execution, err
}

// IntermediateHashesAt gets the current state of the "IntermediateHashes" stage.
// A block is fully validated after the IntermediateHashes stage is passed successfully.
func (s *StageState) IntermediateHashesAt(db kv.Getter) (uint64, error) {
	progress, err := stages.GetStageProgress(db, stages.IntermediateHashes)
	return progress, err
}

type UnwindReason struct {
	// If we;re unwinding due to a fork - we want to unlink blocks but not mark
	// them as bad - as they may get replayed then deselected
	Block *libcommon.Hash
	// If unwind is caused by a bad block, this error is not empty
	Err error
}

func (u UnwindReason) IsBadBlock() bool {
	return u.Err != nil
}

var StagedUnwind = UnwindReason{nil, nil}
var ExecUnwind = UnwindReason{nil, nil}
var ForkChoice = UnwindReason{nil, nil}

func BadBlock(badBlock libcommon.Hash, err error) UnwindReason {
	return UnwindReason{&badBlock, err}
}

func ForkReset(badBlock libcommon.Hash) UnwindReason {
	return UnwindReason{&badBlock, nil}
}

// Unwinder allows the stage to cause an unwind.
type Unwinder interface {
	// UnwindTo begins staged sync unwind to the specified block.
<<<<<<< HEAD
	UnwindTo(unwindPoint uint64, reason UnwindReason)
=======
	UnwindTo(unwindPoint uint64, badBlock libcommon.Hash)
	IsUnwindSet() bool
>>>>>>> 9ded83ea
}

// UnwindState contains the information about unwind.
type UnwindState struct {
	ID stages.SyncStage
	// UnwindPoint is the block to unwind to.
	UnwindPoint        uint64
	CurrentBlockNumber uint64
	Reason             UnwindReason
	state              *Sync
}

func (u *UnwindState) LogPrefix() string { return u.state.LogPrefix() }

// Done updates the DB state of the stage.
func (u *UnwindState) Done(db kv.Putter) error {
	return stages.SaveStageProgress(db, u.ID, u.UnwindPoint)
}

type PruneState struct {
	ID              stages.SyncStage
	ForwardProgress uint64 // progress of stage forward move
	PruneProgress   uint64 // progress of stage prune move. after sync cycle it become equal to ForwardProgress by Done() method
	state           *Sync
}

func (s *PruneState) LogPrefix() string { return s.state.LogPrefix() + " Prune" }
func (s *PruneState) Done(db kv.Putter) error {
	return stages.SaveStagePruneProgress(db, s.ID, s.ForwardProgress)
}
func (s *PruneState) DoneAt(db kv.Putter, blockNum uint64) error {
	return stages.SaveStagePruneProgress(db, s.ID, blockNum)
}<|MERGE_RESOLUTION|>--- conflicted
+++ resolved
@@ -97,12 +97,8 @@
 // Unwinder allows the stage to cause an unwind.
 type Unwinder interface {
 	// UnwindTo begins staged sync unwind to the specified block.
-<<<<<<< HEAD
 	UnwindTo(unwindPoint uint64, reason UnwindReason)
-=======
-	UnwindTo(unwindPoint uint64, badBlock libcommon.Hash)
 	IsUnwindSet() bool
->>>>>>> 9ded83ea
 }
 
 // UnwindState contains the information about unwind.
