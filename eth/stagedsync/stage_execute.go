--- conflicted
+++ resolved
@@ -48,13 +48,9 @@
 	"github.com/ledgerwatch/erigon/ethdb/prune"
 	"github.com/ledgerwatch/erigon/turbo/services"
 	"github.com/ledgerwatch/erigon/turbo/shards"
-<<<<<<< HEAD
 	"github.com/ledgerwatch/erigon/turbo/silkworm"
 	"github.com/ledgerwatch/erigon/zk/erigon_db"
 	"github.com/ledgerwatch/erigon/zk/hermez_db"
-=======
-	"github.com/ledgerwatch/erigon/turbo/snapshotsync"
->>>>>>> f0a5af47
 )
 
 const (
@@ -417,11 +413,7 @@
 		defer txc.Tx.Rollback()
 	}
 
-<<<<<<< HEAD
 	prevStageProgress, errStart := stages.GetStageProgress(txc.Tx, stages.Senders)
-=======
-	prevStageProgress, errStart := stages.GetStageProgress(tx, stages.Senders)
->>>>>>> f0a5af47
 	if errStart != nil {
 		return errStart
 	}
@@ -472,45 +464,20 @@
 		batch.Close()
 	}()
 
-<<<<<<< HEAD
-	var readAhead chan uint64
-	if initialCycle && cfg.silkworm == nil { // block read-ahead is not compatible w/ Silkworm one-shot block execution
-		// snapshots are often stored on cheaper drives. don't expect low-read-latency and manually read-ahead.
-		// can't use OS-level ReadAhead - because Data >> RAM
-		// it also warmsup state a bit - by touching senders/coninbase accounts and code
-		var clean func()
-		readAhead, clean = blocksReadAhead(ctx, &cfg, 4)
-		defer clean()
-	}
-
 	if to > s.BlockNumber+16 {
-=======
-	if !quiet && to > s.BlockNumber+16 {
->>>>>>> f0a5af47
 		log.Info(fmt.Sprintf("[%s] Blocks execution", logPrefix), "from", s.BlockNumber, "to", to)
 	}
 
 	initialBlock := stageProgress + 1
-<<<<<<< HEAD
 	eridb := erigon_db.NewErigonDb(txc.Tx)
 	total := to - initialBlock
 
-=======
-	eridb := erigon_db.NewErigonDb(tx)
-	total := to - initialBlock
->>>>>>> f0a5af47
 Loop:
 	for blockNum := stageProgress + 1; blockNum <= to; blockNum++ {
 		stageProgress = blockNum
 
 		if stoppedErr = common.Stopped(quit); stoppedErr != nil {
 			break
-		}
-		if initialCycle && cfg.silkworm == nil { // block read-ahead is not compatible w/ Silkworm one-shot block execution
-			select {
-			case readAhead <- blockNum:
-			default:
-			}
 		}
 
 		blockHash, err := cfg.blockReader.CanonicalHash(ctx, txc.Tx, blockNum)
