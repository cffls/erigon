package vm

import (
<<<<<<< HEAD
	"encoding/hex"
	"math/big"

=======
	"math/big"

	libcommon "github.com/gateway-fm/cdk-erigon-lib/common"
>>>>>>> a22ead31
	"github.com/holiman/uint256"
	libcommon "github.com/ledgerwatch/erigon-lib/common"
	"github.com/ledgerwatch/erigon/core/types"
	"github.com/ledgerwatch/erigon/params"
)

func opCallDataLoad_zkevmIncompatible(pc *uint64, interpreter *EVMInterpreter, scope *ScopeContext) ([]byte, error) {
	x := scope.Stack.Peek()
	if offset, overflow := x.Uint64WithOverflow(); !overflow {
		data := getData(scope.Contract.Input, offset, 32)
		if len(scope.Contract.Input) == 0 {
			data = getData(scope.Contract.Code, offset, 32)
		}
		x.SetBytes(data)
	} else {
		x.Clear()
	}
	return nil, nil
}

func opCallDataCopy_zkevmIncompatible(pc *uint64, interpreter *EVMInterpreter, scope *ScopeContext) ([]byte, error) {
	var (
		memOffset  = scope.Stack.Pop()
		dataOffset = scope.Stack.Pop()
		length     = scope.Stack.Pop()
	)
	dataOffset64, overflow := dataOffset.Uint64WithOverflow()
	if overflow {
		dataOffset64 = 0xffffffffffffffff
	}
	// These values are checked for overflow during gas cost calculation
	memOffset64 := memOffset.Uint64()
	length64 := length.Uint64()

	if len(scope.Contract.Input) == 0 {
		scope.Memory.Set(memOffset64, length64, getData(scope.Contract.Code, dataOffset64, length64))
	} else {
		scope.Memory.Set(memOffset64, length64, getData(scope.Contract.Input, dataOffset64, length64))
	}

	return nil, nil
}

func opExtCodeHash_zkevm(pc *uint64, interpreter *EVMInterpreter, scope *ScopeContext) ([]byte, error) {
	slot := scope.Stack.Peek()
	address := libcommon.Address(slot.Bytes20())
	ibs := interpreter.evm.IntraBlockState()
	if ibs.GetCodeSize(address) == 0 {
		slot.SetBytes(libcommon.Hash{}.Bytes())
	} else {
		slot.SetBytes(ibs.GetCodeHash(address).Bytes())
	}
	return nil, nil
}

func opBlockhash_zkevm(pc *uint64, interpreter *EVMInterpreter, scope *ScopeContext) ([]byte, error) {
	num := scope.Stack.Peek()
	num64, overflow := num.Uint64WithOverflow()
	if overflow {
		num.Clear()
		return nil, nil
	}

	ibs := interpreter.evm.IntraBlockState()
	hash := ibs.GetBlockStateRoot(num64)

	num.SetFromBig(hash.Big())

	return nil, nil
}

func opNumber_zkevm(pc *uint64, interpreter *EVMInterpreter, scope *ScopeContext) ([]byte, error) {
	ibs := interpreter.evm.IntraBlockState()
	num := ibs.GetBlockNumber()
	scope.Stack.Push(num)
	return nil, nil
}

func opDifficulty_zkevm(pc *uint64, interpreter *EVMInterpreter, scope *ScopeContext) ([]byte, error) {
	zeroInt := new(big.Int).SetUint64(0)
	v, _ := uint256.FromBig(zeroInt)
	scope.Stack.Push(v)
	return nil, nil
}

func opStaticCall_zkevm(pc *uint64, interpreter *EVMInterpreter, scope *ScopeContext) ([]byte, error) {
	// Pop gas. The actual gas is in interpreter.evm.callGasTemp.
	stack := scope.Stack
	// We use it as a temporary value
	temp := stack.Pop()
	gas := interpreter.evm.CallGasTemp()
	// Pop other call parameters.
	addr, inOffset, inSize, retOffset, retSize := stack.Pop(), stack.Pop(), stack.Pop(), stack.Pop(), stack.Pop()
	toAddr := libcommon.Address(addr.Bytes20())
	// Get arguments from the memory.
	args := scope.Memory.GetPtr(int64(inOffset.Uint64()), int64(inSize.Uint64()))
	ret, returnGas, err := interpreter.evm.StaticCall(scope.Contract, toAddr, args, gas)
	if err != nil {
		temp.Clear()
	} else {
		temp.SetOne()
	}
	stack.Push(&temp)
	if err == nil || IsErrTypeRevert(err) {
		ret = libcommon.CopyBytes(ret)
		scope.Memory.Set(retOffset.Uint64(), retSize.Uint64(), ret)
	}

	scope.Contract.Gas += returnGas

	//[zkevm] do not overryde returnData if reverted
	if !IsErrTypeRevert(err) {
		interpreter.returnData = ret
	}

	return ret, nil
}

// removed the actual self destruct at the end
func opSendAll_zkevm(pc *uint64, interpreter *EVMInterpreter, scope *ScopeContext) ([]byte, error) {
	if interpreter.readOnly {
		return nil, ErrWriteProtection
	}
	beneficiary := scope.Stack.Pop()
	callerAddr := scope.Contract.Address()
	beneficiaryAddr := libcommon.Address(beneficiary.Bytes20())
	balance := interpreter.evm.IntraBlockState().GetBalance(callerAddr)
	if interpreter.evm.Config().Debug {
		if interpreter.cfg.Debug {
			interpreter.cfg.Tracer.CaptureEnter(SELFDESTRUCT, callerAddr, beneficiaryAddr, false /* precompile */, false /* create */, []byte{}, 0, balance, nil /* code */)
			interpreter.cfg.Tracer.CaptureExit([]byte{}, 0, nil)
		}
	}

	if beneficiaryAddr != callerAddr {
		interpreter.evm.IntraBlockState().AddBalance(beneficiaryAddr, balance)
		interpreter.evm.IntraBlockState().SubBalance(callerAddr, balance)
	}
	return nil, errStopToken
}

func makeLog_zkevm_logIndexFromZero(size int) executionFunc {
	return makeLog_zkevm(size, true)
}

func makeLog_zkevm_regularLogIndexes(size int) executionFunc {
	return makeLog_zkevm(size, false)
}

// [zkEvm] log data length must be a multiple of 32, if not - fill 0 at the end until it is
func makeLog_zkevm(size int, logIndexPerTx bool) executionFunc {
	return func(pc *uint64, interpreter *EVMInterpreter, scope *ScopeContext) ([]byte, error) {
		if interpreter.readOnly {
			return nil, ErrWriteProtection
		}
		topics := make([]libcommon.Hash, size)
		stack := scope.Stack
		mStart, mSize := stack.Pop(), stack.Pop()
		for i := 0; i < size; i++ {
			addr := stack.Pop()
			topics[i] = addr.Bytes32()
		}

		d := scope.Memory.GetCopy(int64(mStart.Uint64()), int64(mSize.Uint64()))

<<<<<<< HEAD
		forkBlock := uint64(0)
		if interpreter.evm.ChainConfig().ForkID88ElderberryBlock != nil {
			forkBlock = interpreter.VM.evm.ChainConfig().ForkID88ElderberryBlock.Uint64()
		}
		blockNo := interpreter.VM.evm.Context.BlockNumber

		// [hack] APPLY BUG ONLY ABOVE FORKID9
		if forkBlock == 0 || blockNo < forkBlock {
			// [zkEvm] fill 0 at the end
			dataLen := len(d)
			lenMod32 := dataLen & 31
			if lenMod32 != 0 {
				d = append(d, make([]byte, 32-lenMod32)...)
			}
		} else {
			// bug start
			/*
			  \  /
			 (o)(o)
			 /    \
			 \    /
			  \  /
			   \/
			*/
			var err error

			d, err = applyHexPadBug(d, int(mSize.Uint64()), blockNo)
			if err != nil {
				return nil, err
			}
			/*
			  \  /
			 (o)(o)
			 /    \
			 \    /
			  \  /
			   \/
			*/
			// bug end
		}

=======
>>>>>>> a22ead31
		log := types.Log{
			Address: scope.Contract.Address(),
			Topics:  topics,
			Data:    d,
			// This is a non-consensus field, but assigned here because
			// core/state doesn't know the current block number.
			BlockNumber: interpreter.evm.Context.BlockNumber,
		}
		if logIndexPerTx {
			interpreter.evm.IntraBlockState().AddLog_zkEvm(&log)
		} else {
			interpreter.evm.IntraBlockState().AddLog(&log)
		}

		return nil, nil
	}
}

func opCreate_zkevm(pc *uint64, interpreter *EVMInterpreter, scope *ScopeContext) ([]byte, error) {
	if interpreter.readOnly {
		return nil, ErrWriteProtection
	}
	var (
		value  = scope.Stack.Pop()
		offset = scope.Stack.Pop()
		size   = scope.Stack.Peek()
		input  = scope.Memory.GetCopy(int64(offset.Uint64()), int64(size.Uint64()))
		gas    = scope.Contract.Gas
	)
	if interpreter.evm.ChainRules().IsTangerineWhistle {
		gas -= gas / 64
	}
	// reuse size int for stackvalue
	stackvalue := size

	scope.Contract.UseGas(gas)

	res, addr, returnGas, suberr := interpreter.evm.Create(scope.Contract, input, gas, &value, 0)

	// Push item on the stack based on the returned error. If the ruleset is
	// homestead we must check for CodeStoreOutOfGasError (homestead only
	// rule) and treat as an error, if the ruleset is frontier we must
	// ignore this error and pretend the operation was successful.
	if interpreter.evm.ChainRules().IsHomestead && suberr == ErrCodeStoreOutOfGas {
		stackvalue.Clear()
	} else if suberr != nil && suberr != ErrCodeStoreOutOfGas {
		stackvalue.Clear()
	} else {
		stackvalue.SetBytes(addr.Bytes())
	}
	scope.Contract.Gas += returnGas

	if IsErrTypeRevert(suberr) {
		interpreter.returnData = res // set REVERT data to return data buffer
		return res, nil
	}
	interpreter.returnData = nil // clear dirty return data buffer
	return nil, nil
}

func opCreate2_zkevm(pc *uint64, interpreter *EVMInterpreter, scope *ScopeContext) ([]byte, error) {
	if interpreter.readOnly {
		return nil, ErrWriteProtection
	}
	var (
		endowment    = scope.Stack.Pop()
		offset, size = scope.Stack.Pop(), scope.Stack.Pop()
		salt         = scope.Stack.Pop()
		input        = scope.Memory.GetCopy(int64(offset.Uint64()), int64(size.Uint64()))
		gas          = scope.Contract.Gas
	)

	// Apply EIP150
	gas -= gas / 64
	scope.Contract.UseGas(gas)
	// reuse size int for stackvalue
	stackValue := size
	res, addr, returnGas, suberr := interpreter.evm.Create2(scope.Contract, input, gas, &endowment, &salt, gas)

	// Push item on the stack based on the returned error.
	if suberr != nil {
		stackValue.Clear()
	} else {
		stackValue.SetBytes(addr.Bytes())
	}

	scope.Stack.Push(&stackValue)
	scope.Contract.Gas += returnGas

	if IsErrTypeRevert(suberr) {
		interpreter.returnData = res // set REVERT data to return data buffer
		return res, nil
	}
	interpreter.returnData = nil // clear dirty return data buffer
	return nil, nil
}

func opCall_zkevm(pc *uint64, interpreter *EVMInterpreter, scope *ScopeContext) ([]byte, error) {
	stack := scope.Stack
	// Pop gas. The actual gas in interpreter.evm.callGasTemp.
	// We can use this as a temporary value
	temp := stack.Pop()
	gas := interpreter.evm.CallGasTemp()
	// Pop other call parameters.
	addr, value, inOffset, inSize, retOffset, retSize := stack.Pop(), stack.Pop(), stack.Pop(), stack.Pop(), stack.Pop(), stack.Pop()
	toAddr := libcommon.Address(addr.Bytes20())
	// Get the arguments from the memory.
	args := scope.Memory.GetPtr(int64(inOffset.Uint64()), int64(inSize.Uint64()))

	if !value.IsZero() {
		if interpreter.readOnly {
			return nil, ErrWriteProtection
		}
		gas += params.CallStipend
	}

	ret, returnGas, err := interpreter.evm.Call_zkEvm(scope.Contract, toAddr, args, gas, &value, false /* bailout */, 0, int(retSize.Uint64()))

	if err != nil {
		temp.Clear()
	} else {
		temp.SetOne()
	}
	stack.Push(&temp)
	if err == nil || IsErrTypeRevert(err) {
		ret = libcommon.CopyBytes(ret)
		scope.Memory.Set(retOffset.Uint64(), retSize.Uint64(), ret)
	}

	scope.Contract.Gas += returnGas

	interpreter.returnData = ret
	return ret, nil
}

func opCallCode_zkevm(pc *uint64, interpreter *EVMInterpreter, scope *ScopeContext) ([]byte, error) {
	// Pop gas. The actual gas is in interpreter.evm.callGasTemp.
	stack := scope.Stack
	// We use it as a temporary value
	temp := stack.Pop()
	gas := interpreter.evm.CallGasTemp()
	// Pop other call parameters.
	addr, value, inOffset, inSize, retOffset, retSize := stack.Pop(), stack.Pop(), stack.Pop(), stack.Pop(), stack.Pop(), stack.Pop()
	toAddr := libcommon.Address(addr.Bytes20())
	// Get arguments from the memory.
	args := scope.Memory.GetPtr(int64(inOffset.Uint64()), int64(inSize.Uint64()))

	if !value.IsZero() {
		gas += params.CallStipend
	}

	ret, returnGas, err := interpreter.evm.CallCode_zkEvm(scope.Contract, toAddr, args, gas, &value, int(retSize.Uint64()))
	if err != nil {
		temp.Clear()
	} else {
		temp.SetOne()
	}
	stack.Push(&temp)
	if err == nil || IsErrTypeRevert(err) {
		ret = libcommon.CopyBytes(ret)
		scope.Memory.Set(retOffset.Uint64(), retSize.Uint64(), ret)
	}

	scope.Contract.Gas += returnGas

	interpreter.returnData = ret
	return ret, nil
}

func opDelegateCall_zkevm(pc *uint64, interpreter *EVMInterpreter, scope *ScopeContext) ([]byte, error) {
	stack := scope.Stack
	// Pop gas. The actual gas is in interpreter.evm.callGasTemp.
	// We use it as a temporary value
	temp := stack.Pop()
	gas := interpreter.evm.CallGasTemp()
	// Pop other call parameters.
	addr, inOffset, inSize, retOffset, retSize := stack.Pop(), stack.Pop(), stack.Pop(), stack.Pop(), stack.Pop()
	toAddr := libcommon.Address(addr.Bytes20())
	// Get arguments from the memory.
	args := scope.Memory.GetPtr(int64(inOffset.Uint64()), int64(inSize.Uint64()))

	ret, returnGas, err := interpreter.evm.DelegateCall(scope.Contract, toAddr, args, gas)
	if err != nil {
		temp.Clear()
	} else {
		temp.SetOne()
	}
	stack.Push(&temp)
	if err == nil || IsErrTypeRevert(err) {
		ret = libcommon.CopyBytes(ret)
		scope.Memory.Set(retOffset.Uint64(), retSize.Uint64(), ret)
	}

	scope.Contract.Gas += returnGas

	interpreter.returnData = ret
	return ret, nil
}<|MERGE_RESOLUTION|>--- conflicted
+++ resolved
@@ -1,15 +1,8 @@
 package vm
 
 import (
-<<<<<<< HEAD
-	"encoding/hex"
 	"math/big"
 
-=======
-	"math/big"
-
-	libcommon "github.com/gateway-fm/cdk-erigon-lib/common"
->>>>>>> a22ead31
 	"github.com/holiman/uint256"
 	libcommon "github.com/ledgerwatch/erigon-lib/common"
 	"github.com/ledgerwatch/erigon/core/types"
@@ -175,50 +168,6 @@
 
 		d := scope.Memory.GetCopy(int64(mStart.Uint64()), int64(mSize.Uint64()))
 
-<<<<<<< HEAD
-		forkBlock := uint64(0)
-		if interpreter.evm.ChainConfig().ForkID88ElderberryBlock != nil {
-			forkBlock = interpreter.VM.evm.ChainConfig().ForkID88ElderberryBlock.Uint64()
-		}
-		blockNo := interpreter.VM.evm.Context.BlockNumber
-
-		// [hack] APPLY BUG ONLY ABOVE FORKID9
-		if forkBlock == 0 || blockNo < forkBlock {
-			// [zkEvm] fill 0 at the end
-			dataLen := len(d)
-			lenMod32 := dataLen & 31
-			if lenMod32 != 0 {
-				d = append(d, make([]byte, 32-lenMod32)...)
-			}
-		} else {
-			// bug start
-			/*
-			  \  /
-			 (o)(o)
-			 /    \
-			 \    /
-			  \  /
-			   \/
-			*/
-			var err error
-
-			d, err = applyHexPadBug(d, int(mSize.Uint64()), blockNo)
-			if err != nil {
-				return nil, err
-			}
-			/*
-			  \  /
-			 (o)(o)
-			 /    \
-			 \    /
-			  \  /
-			   \/
-			*/
-			// bug end
-		}
-
-=======
->>>>>>> a22ead31
 		log := types.Log{
 			Address: scope.Contract.Address(),
 			Topics:  topics,
