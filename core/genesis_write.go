--- conflicted
+++ resolved
@@ -25,21 +25,11 @@
 	"fmt"
 	"math"
 	"math/big"
+	"os"
 	"sync"
 
 	"github.com/c2h5oh/datasize"
 	"github.com/holiman/uint256"
-<<<<<<< HEAD
-	erigonchain "github.com/gateway-fm/cdk-erigon-lib/chain"
-	libcommon "github.com/gateway-fm/cdk-erigon-lib/common"
-	"github.com/gateway-fm/cdk-erigon-lib/kv"
-	"github.com/gateway-fm/cdk-erigon-lib/kv/mdbx"
-	"github.com/gateway-fm/cdk-erigon-lib/kv/rawdbv3"
-	"github.com/ledgerwatch/erigon/chain"
-	"github.com/ledgerwatch/log/v3"
-
-	"os"
-=======
 	"github.com/ledgerwatch/log/v3"
 	"golang.org/x/exp/slices"
 
@@ -51,7 +41,6 @@
 	"github.com/ledgerwatch/erigon-lib/kv/kvcfg"
 	"github.com/ledgerwatch/erigon-lib/kv/mdbx"
 	"github.com/ledgerwatch/erigon-lib/kv/rawdbv3"
->>>>>>> fcad3a03
 
 	"github.com/ledgerwatch/erigon/common"
 	"github.com/ledgerwatch/erigon/consensus/ethash"
@@ -62,14 +51,8 @@
 	"github.com/ledgerwatch/erigon/crypto"
 	"github.com/ledgerwatch/erigon/eth/ethconfig"
 	"github.com/ledgerwatch/erigon/params"
-<<<<<<< HEAD
-	"github.com/ledgerwatch/erigon/params/networkname"
+	eridb "github.com/ledgerwatch/erigon/smt/pkg/db"
 	"github.com/ledgerwatch/erigon/smt/pkg/smt"
-	eridb "github.com/ledgerwatch/erigon/smt/pkg/db"
-	"golang.org/x/exp/slices"
-=======
-	"github.com/ledgerwatch/erigon/turbo/trie"
->>>>>>> fcad3a03
 )
 
 // CommitGenesisBlock writes or updates the genesis block in db.
@@ -140,11 +123,7 @@
 			}
 		}
 		applyOverrides(genesis.Config)
-<<<<<<< HEAD
-		block, _, _, err1 := write(tx, genesis, tmpDir)
-=======
-		block, _, err1 := write(tx, genesis, tmpDir, logger)
->>>>>>> fcad3a03
+		block, _, _, err1 := write(tx, genesis, tmpDir, logger)
 		if err1 != nil {
 			return genesis.Config, nil, err1
 		}
@@ -156,11 +135,7 @@
 
 	// Check whether the genesis block is already written.
 	if genesis != nil {
-<<<<<<< HEAD
-		block, _, _, err1 := GenesisToBlock(genesis, tmpDir)
-=======
-		block, _, err1 := GenesisToBlock(genesis, tmpDir, logger)
->>>>>>> fcad3a03
+		block, _, _, err1 := GenesisToBlock(genesis, tmpDir, logger)
 		if err1 != nil {
 			return genesis.Config, nil, err1
 		}
@@ -225,13 +200,8 @@
 	return newCfg, storedBlock, nil
 }
 
-<<<<<<< HEAD
-func WriteGenesisState(g *types.Genesis, tx kv.RwTx, tmpDir string) (*types.Block, *state.IntraBlockState, *smt.SMT, error) {
-	block, statedb, sparseTree, err := GenesisToBlock(g, tmpDir)
-=======
-func WriteGenesisState(g *types.Genesis, tx kv.RwTx, tmpDir string, logger log.Logger) (*types.Block, *state.IntraBlockState, error) {
-	block, statedb, err := GenesisToBlock(g, tmpDir, logger)
->>>>>>> fcad3a03
+func WriteGenesisState(g *types.Genesis, tx kv.RwTx, tmpDir string, logger log.Logger) (*types.Block, *state.IntraBlockState, *smt.SMT, error) {
+	block, statedb, sparseTree, err := GenesisToBlock(g, tmpDir, logger)
 	if err != nil {
 		return nil, nil, nil, err
 	}
@@ -267,43 +237,27 @@
 	if err := statedb.CommitBlock(&chain.Rules{}, stateWriter); err != nil {
 		return nil, statedb, sparseTree, fmt.Errorf("cannot write state: %w", err)
 	}
-<<<<<<< HEAD
-	if csw, ok := stateWriter.(state.WriterWithChangeSets); ok {
-		if err := csw.WriteChangeSets(); err != nil {
-			return nil, statedb, sparseTree, fmt.Errorf("cannot write change sets: %w", err)
-		}
-		if err := csw.WriteHistory(); err != nil {
-			return nil, statedb, sparseTree, fmt.Errorf("cannot write history: %w", err)
-=======
+
 	if !histV3 {
 		if csw, ok := stateWriter.(state.WriterWithChangeSets); ok {
 			if err := csw.WriteChangeSets(); err != nil {
-				return nil, statedb, fmt.Errorf("cannot write change sets: %w", err)
+				return nil, statedb, sparseTree, fmt.Errorf("cannot write change sets: %w", err)
 			}
 			if err := csw.WriteHistory(); err != nil {
-				return nil, statedb, fmt.Errorf("cannot write history: %w", err)
-			}
->>>>>>> fcad3a03
-		}
-	}
+				return nil, statedb, sparseTree, fmt.Errorf("cannot write history: %w", err)
+			}
+		}
+	}
+
 	return block, statedb, sparseTree, nil
 }
-<<<<<<< HEAD
-
-func MustCommitGenesis(g *types.Genesis, db kv.RwDB, tmpDir string) *types.Block {
-=======
 func MustCommitGenesis(g *types.Genesis, db kv.RwDB, tmpDir string, logger log.Logger) *types.Block {
->>>>>>> fcad3a03
 	tx, err := db.BeginRw(context.Background())
 	if err != nil {
 		panic(err)
 	}
 	defer tx.Rollback()
-<<<<<<< HEAD
-	block, _, _, err := write(tx, g, tmpDir)
-=======
-	block, _, err := write(tx, g, tmpDir, logger)
->>>>>>> fcad3a03
+	block, _, _, err := write(tx, g, tmpDir, logger)
 	if err != nil {
 		panic(err)
 	}
@@ -316,13 +270,8 @@
 
 // Write writes the block and state of a genesis specification to the database.
 // The block is committed as the canonical head block.
-<<<<<<< HEAD
-func write(tx kv.RwTx, g *types.Genesis, tmpDir string) (*types.Block, *state.IntraBlockState, *smt.SMT, error) {
-	block, statedb, sparseTree, err2 := WriteGenesisState(g, tx, tmpDir)
-=======
-func write(tx kv.RwTx, g *types.Genesis, tmpDir string, logger log.Logger) (*types.Block, *state.IntraBlockState, error) {
-	block, statedb, err2 := WriteGenesisState(g, tx, tmpDir, logger)
->>>>>>> fcad3a03
+func write(tx kv.RwTx, g *types.Genesis, tmpDir string, logger log.Logger) (*types.Block, *state.IntraBlockState, *smt.SMT, error) {
+	block, statedb, sparseTree, err2 := WriteGenesisState(g, tx, tmpDir, logger)
 	if err2 != nil {
 		return block, statedb, sparseTree, err2
 	}
@@ -333,20 +282,12 @@
 	if err := config.CheckConfigForkOrder(); err != nil {
 		return nil, nil, nil, err
 	}
-<<<<<<< HEAD
+
+	if err := rawdb.WriteBlock(tx, block); err != nil {
+		return nil, nil, nil, err
+	}
 	if err := rawdb.WriteTd(tx, block.Hash(), block.NumberU64(), g.Difficulty); err != nil {
 		return nil, nil, nil, err
-	}
-	if err := rawdb.WriteBlock(tx, block); err != nil {
-		return nil, nil, nil, err
-=======
-
-	if err := rawdb.WriteBlock(tx, block); err != nil {
-		return nil, nil, err
-	}
-	if err := rawdb.WriteTd(tx, block.Hash(), block.NumberU64(), g.Difficulty); err != nil {
-		return nil, nil, err
->>>>>>> fcad3a03
 	}
 	if err := rawdbv3.TxNums.WriteForGenesis(tx, 1); err != nil {
 		return nil, nil, nil, err
@@ -366,16 +307,10 @@
 	if err := rawdb.WriteChainConfig(tx, block.Hash(), config); err != nil {
 		return nil, nil, nil, err
 	}
-<<<<<<< HEAD
-	// We support ethash/serenity for issuance (for now)
-	if g.Config.Consensus != erigonchain.EtHashConsensus {
-		return block, statedb, sparseTree, nil
-=======
 
 	// We support ethash/merge for issuance (for now)
 	if g.Config.Consensus != chain.EtHashConsensus {
-		return block, statedb, nil
->>>>>>> fcad3a03
+		return block, statedb, sparseTree, nil
 	}
 	// Issuance is the sum of allocs
 	genesisIssuance := big.NewInt(0)
@@ -551,8 +486,6 @@
 var DevnetSignPrivateKey, _ = crypto.HexToECDSA("26e86e45f6fc45ec6e2ecd128cec80fa1d1505e5507dcd2ae58c3130a7a97b48")
 var DevnetEtherbase = libcommon.HexToAddress("67b1d87101671b127f5f8714789c7192f7ad340e")
 
-<<<<<<< HEAD
-=======
 // DevnetSignKey is defined like this to allow the devnet process to pre-allocate keys
 // for nodes and then pass the address via --miner.etherbase - the function will be called
 // to retieve the mining key
@@ -560,8 +493,6 @@
 	return DevnetSignPrivateKey
 }
 
-// DeveloperGenesisBlock returns the 'geth --dev' genesis block.
->>>>>>> fcad3a03
 func DeveloperGenesisBlock(period uint64, faucet libcommon.Address) *types.Genesis {
 	// Override the default period to the user requested one
 	config := *params.AllCliqueProtocolChanges
@@ -577,18 +508,9 @@
 	}
 }
 
-<<<<<<< HEAD
-var GenesisTmpDB kv.RwDB
-var GenesisDBLock sync.Mutex
-
 // ToBlock creates the genesis block and writes state of a genesis specification
 // to the given database (or discards it if nil).
-func GenesisToBlock(g *types.Genesis, tmpDir string) (*types.Block, *state.IntraBlockState, *smt.SMT, error) {
-=======
-// ToBlock creates the genesis block and writes state of a genesis specification
-// to the given database (or discards it if nil).
-func GenesisToBlock(g *types.Genesis, tmpDir string, logger log.Logger) (*types.Block, *state.IntraBlockState, error) {
->>>>>>> fcad3a03
+func GenesisToBlock(g *types.Genesis, tmpDir string, logger log.Logger) (*types.Block, *state.IntraBlockState, *smt.SMT, error) {
 	_ = g.Alloc //nil-check
 
 	head := &types.Header{
@@ -659,23 +581,11 @@
 	go func() { // we may run inside write tx, can't open 2nd write tx in same goroutine
 		// TODO(yperbasis): use memdb.MemoryMutation instead
 		defer wg.Done()
-<<<<<<< HEAD
-		GenesisDBLock.Lock()
-		defer GenesisDBLock.Unlock()
-		if GenesisTmpDB == nil {
-			GenesisTmpDB = mdbx.NewMDBX(log.New()).InMem(tmpDir).MapSize(2 * datasize.GB).MustOpen()
-			defer func() {
-				GenesisTmpDB.Close()
-				GenesisTmpDB = nil
-			}()
-		}
-=======
 
 		genesisTmpDB := mdbx.NewMDBX(logger).InMem(tmpDir).MapSize(2 * datasize.GB).GrowthStep(1 * datasize.MB).MustOpen()
 		defer genesisTmpDB.Close()
->>>>>>> fcad3a03
 		var tx kv.RwTx
-		if tx, err = GenesisTmpDB.BeginRw(context.Background()); err != nil {
+		if tx, err = genesisTmpDB.BeginRw(context.Background()); err != nil {
 			return
 		}
 		defer tx.Rollback()
