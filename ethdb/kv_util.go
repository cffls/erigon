package ethdb

import (
	"bytes"

<<<<<<< HEAD
	"github.com/gateway-fm/cdk-erigon-lib/kv"
=======
	libcommon "github.com/ledgerwatch/erigon-lib/common"
	"github.com/ledgerwatch/erigon-lib/kv"
>>>>>>> fcad3a03
)

func Walk(c kv.Cursor, startkey []byte, fixedbits int, walker func(k, v []byte) (bool, error)) error {
	fixedbytes, mask := Bytesmask(fixedbits)
	k, v, err := c.Seek(startkey)
	if err != nil {
		return err
	}
	for k != nil && len(k) >= fixedbytes && (fixedbits == 0 || bytes.Equal(k[:fixedbytes-1], startkey[:fixedbytes-1]) && (k[fixedbytes-1]&mask) == (startkey[fixedbytes-1]&mask)) {
		goOn, err := walker(k, v)
		if err != nil {
			return err
		}
		if !goOn {
			break
		}
		k, v, err = c.Next()
		if err != nil {
			return err
		}
	}
	return nil
}

func Bytesmask(fixedbits int) (fixedbytes int, mask byte) {
	fixedbytes = libcommon.BitLenToByteLen(fixedbits)
	shiftbits := fixedbits & 7
	mask = byte(0xff)
	if shiftbits != 0 {
		mask = 0xff << (8 - shiftbits)
	}
	return fixedbytes, mask
}<|MERGE_RESOLUTION|>--- conflicted
+++ resolved
@@ -3,12 +3,8 @@
 import (
 	"bytes"
 
-<<<<<<< HEAD
-	"github.com/gateway-fm/cdk-erigon-lib/kv"
-=======
 	libcommon "github.com/ledgerwatch/erigon-lib/common"
 	"github.com/ledgerwatch/erigon-lib/kv"
->>>>>>> fcad3a03
 )
 
 func Walk(c kv.Cursor, startkey []byte, fixedbits int, walker func(k, v []byte) (bool, error)) error {
