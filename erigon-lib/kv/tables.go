--- conflicted
+++ resolved
@@ -691,14 +691,11 @@
 	Eth1DataVotes,
 	IntraRandaoMixes,
 	ActiveValidatorIndicies,
-<<<<<<< HEAD
+	EffectiveBalancesDump,
+	BalancesDump,
 	IntermediateTrieHash,
 	PreimagePrefix,
 	Witnesses,
-=======
-	EffectiveBalancesDump,
-	BalancesDump,
->>>>>>> af429b85
 }
 
 const (
