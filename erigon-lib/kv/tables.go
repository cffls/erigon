--- conflicted
+++ resolved
@@ -622,16 +622,13 @@
 	Attestetations,
 	LightClient,
 	LightClientUpdates,
-<<<<<<< HEAD
-	IntermediateTrieHash,
-	PreimagePrefix,
-	Witnesses,
-=======
 	BlockRootToBlockHash,
 	BlockRootToBlockNumber,
 	LastBeaconSnapshot,
 	ValidatorPublicKeys,
->>>>>>> a63b8933
+	IntermediateTrieHash,
+	PreimagePrefix,
+	Witnesses,
 }
 
 const (
