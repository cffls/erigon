--- conflicted
+++ resolved
@@ -584,7 +584,6 @@
 // Rules is a one time interface meaning that it shouldn't be used in between transition
 // phases.
 type Rules struct {
-<<<<<<< HEAD
 	ChainID                                                                                  *big.Int
 	IsHomestead, IsTangerineWhistle, IsSpuriousDragon                                        bool
 	IsByzantium, IsConstantinople, IsPetersburg                                              bool
@@ -593,15 +592,6 @@
 	IsPrague, isOsaka                                                                        bool
 	IsAura                                                                                   bool
 	IsForkID4, IsForkID5Dragonfruit, IsForkID6IncaBerry, IsForkID7Etrog, IsForkID8Elderberry bool
-=======
-	ChainID                                           *big.Int
-	IsHomestead, IsTangerineWhistle, IsSpuriousDragon bool
-	IsByzantium, IsConstantinople, IsPetersburg       bool
-	IsIstanbul, IsBerlin, IsLondon, IsShanghai        bool
-	IsCancun, IsNapoli                                bool
-	IsPrague, IsOsaka                                 bool
-	IsAura                                            bool
->>>>>>> b29d1377
 }
 
 // Rules ensures c's ChainID is not nil and returns a new Rules instance
@@ -612,7 +602,6 @@
 	}
 
 	return &Rules{
-<<<<<<< HEAD
 		ChainID:              new(big.Int).Set(chainID),
 		IsHomestead:          c.IsHomestead(num),
 		IsTangerineWhistle:   c.IsTangerineWhistle(num),
@@ -634,24 +623,6 @@
 		IsForkID6IncaBerry:   c.IsForkID6IncaBerry(num),
 		IsForkID7Etrog:       c.IsForkID7Etrog(num),
 		IsForkID8Elderberry:  c.IsForkID8Elderberry(num),
-=======
-		ChainID:            new(big.Int).Set(chainID),
-		IsHomestead:        c.IsHomestead(num),
-		IsTangerineWhistle: c.IsTangerineWhistle(num),
-		IsSpuriousDragon:   c.IsSpuriousDragon(num),
-		IsByzantium:        c.IsByzantium(num),
-		IsConstantinople:   c.IsConstantinople(num),
-		IsPetersburg:       c.IsPetersburg(num),
-		IsIstanbul:         c.IsIstanbul(num),
-		IsBerlin:           c.IsBerlin(num),
-		IsLondon:           c.IsLondon(num),
-		IsShanghai:         c.IsShanghai(time) || c.IsAgra(num),
-		IsCancun:           c.IsCancun(time),
-		IsNapoli:           c.IsNapoli(num),
-		IsPrague:           c.IsPrague(time),
-		IsOsaka:            c.IsOsaka(time),
-		IsAura:             c.Aura != nil,
->>>>>>> b29d1377
 	}
 }
 
