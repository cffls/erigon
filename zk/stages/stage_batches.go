package stages

import (
	"context"
	"errors"
	"fmt"
	"math/big"
	"sync/atomic"
	"time"

	"github.com/ledgerwatch/erigon-lib/chain"
	"github.com/ledgerwatch/erigon-lib/common"

	"github.com/ledgerwatch/erigon-lib/kv"

	ethTypes "github.com/ledgerwatch/erigon/core/types"
	"github.com/ledgerwatch/erigon/eth/stagedsync"
	"github.com/ledgerwatch/erigon/eth/stagedsync/stages"
	"github.com/ledgerwatch/erigon/params"
	"github.com/ledgerwatch/erigon/zk"
	"github.com/ledgerwatch/erigon/zk/datastream/types"
	"github.com/ledgerwatch/erigon/zk/erigon_db"
	"github.com/ledgerwatch/erigon/zk/hermez_db"
	"github.com/ledgerwatch/erigon/zk/sequencer"
	txtype "github.com/ledgerwatch/erigon/zk/tx"

	"github.com/ledgerwatch/erigon/core/rawdb"
	"github.com/ledgerwatch/erigon/core/state"
	"github.com/ledgerwatch/erigon/eth/ethconfig"
	"github.com/ledgerwatch/erigon/zk/datastream/client"
	"github.com/ledgerwatch/erigon/zk/utils"
	"github.com/ledgerwatch/log/v3"
)

const (
	HIGHEST_KNOWN_FORK  = 12
	STAGE_PROGRESS_SAVE = 3000000
)

var (
	// ErrFailedToFindCommonAncestor denotes error suggesting that the common ancestor is not found in the database
	ErrFailedToFindCommonAncestor = errors.New("failed to find common ancestor block in the db")
)

type ErigonDb interface {
	WriteHeader(batchNo *big.Int, blockHash common.Hash, stateRoot, txHash, parentHash common.Hash, coinbase common.Address, ts, gasLimit uint64, chainConfig *chain.Config) (*ethTypes.Header, error)
	WriteBody(batchNo *big.Int, headerHash common.Hash, txs []ethTypes.Transaction) error
}

type HermezDb interface {
	WriteForkId(batchNumber uint64, forkId uint64) error
	WriteForkIdBlockOnce(forkId, blockNum uint64) error
	WriteBlockBatch(l2BlockNumber uint64, batchNumber uint64) error
	WriteEffectiveGasPricePercentage(txHash common.Hash, effectiveGasPricePercentage uint8) error
	DeleteEffectiveGasPricePercentages(txHashes *[]common.Hash) error

	WriteStateRoot(l2BlockNumber uint64, rpcRoot common.Hash) error

	DeleteForkIds(fromBatchNum, toBatchNum uint64) error
	DeleteBlockBatches(fromBlockNum, toBlockNum uint64) error

	CheckGlobalExitRootWritten(ger common.Hash) (bool, error)
	WriteBlockGlobalExitRoot(l2BlockNo uint64, ger common.Hash) error
	WriteGlobalExitRoot(ger common.Hash) error
	DeleteBlockGlobalExitRoots(fromBlockNum, toBlockNum uint64) error
	DeleteGlobalExitRoots(l1BlockHashes *[]common.Hash) error

	WriteReusedL1InfoTreeIndex(l2BlockNo uint64) error
	DeleteReusedL1InfoTreeIndexes(fromBlockNum, toBlockNum uint64) error
	WriteBlockL1BlockHash(l2BlockNo uint64, l1BlockHash common.Hash) error
	DeleteBlockL1BlockHashes(fromBlockNum, toBlockNum uint64) error
	WriteBatchGlobalExitRoot(batchNumber uint64, ger *types.GerUpdate) error
	WriteIntermediateTxStateRoot(l2BlockNumber uint64, txHash common.Hash, rpcRoot common.Hash) error
	WriteBlockL1InfoTreeIndex(blockNumber uint64, l1Index uint64) error
	WriteBlockL1InfoTreeIndexProgress(blockNumber uint64, l1Index uint64) error
	WriteLatestUsedGer(blockNo uint64, ger common.Hash) error
}

type DatastreamClient interface {
	ReadAllEntriesToChannel() error
	GetEntryChan() chan interface{}
	GetL2BlockByNumber(blockNum uint64) (*types.FullL2Block, int, error)
	GetLatestL2Block() (*types.FullL2Block, error)
	GetLastWrittenTimeAtomic() *atomic.Int64
	GetStreamingAtomic() *atomic.Bool
	GetProgressAtomic() *atomic.Uint64
	EnsureConnected() (bool, error)
	Start() error
	Stop()
}

type dsClientCreatorHandler func(context.Context, *ethconfig.Zk, uint64) (DatastreamClient, error)

type BatchesCfg struct {
<<<<<<< HEAD
	db                  kv.RwDB
	blockRoutineStarted bool
	dsClient            DatastreamClient
	zkCfg               *ethconfig.Zk
	chainConfig         *chain.Config
	miningConfig        *params.MiningConfig
}

func StageBatchesCfg(db kv.RwDB, dsClient DatastreamClient, zkCfg *ethconfig.Zk, chainConfig *chain.Config, miningConfig *params.MiningConfig) BatchesCfg {
	return BatchesCfg{
=======
	db                   kv.RwDB
	blockRoutineStarted  bool
	dsClient             DatastreamClient
	dsQueryClientCreator dsClientCreatorHandler
	zkCfg                *ethconfig.Zk
}

func StageBatchesCfg(db kv.RwDB, dsClient DatastreamClient, zkCfg *ethconfig.Zk, options ...Option) BatchesCfg {
	cfg := BatchesCfg{
>>>>>>> 4cf9ba73
		db:                  db,
		blockRoutineStarted: false,
		dsClient:            dsClient,
		zkCfg:               zkCfg,
		chainConfig:         chainConfig,
		miningConfig:        miningConfig,
	}

	for _, opt := range options {
		opt(&cfg)
	}

	return cfg
}

type Option func(*BatchesCfg)

// WithDSClientCreator is a functional option to set the datastream client creator callback.
func WithDSClientCreator(handler dsClientCreatorHandler) Option {
	return func(c *BatchesCfg) {
		c.dsQueryClientCreator = handler
	}
}

var emptyHash = common.Hash{0}

func SpawnStageBatches(
	s *stagedsync.StageState,
	u stagedsync.Unwinder,
	ctx context.Context,
	tx kv.RwTx,
	cfg BatchesCfg,
	quiet bool,
) error {
	logPrefix := s.LogPrefix()
	log.Info(fmt.Sprintf("[%s] Starting batches stage", logPrefix))
	if sequencer.IsSequencer() {
		log.Info(fmt.Sprintf("[%s] skipping -- sequencer", logPrefix))
		return nil
	}
	defer log.Info(fmt.Sprintf("[%s] Finished Batches stage", logPrefix))

	freshTx := false
	if tx == nil {
		freshTx = true
		log.Debug(fmt.Sprintf("[%s] batches: no tx provided, creating a new one", logPrefix))
		var err error
		tx, err = cfg.db.BeginRw(ctx)
		if err != nil {
			return fmt.Errorf("failed to open tx, %w", err)
		}
		defer tx.Rollback()
	}

	eriDb := erigon_db.NewErigonDb(tx)
	hermezDb := hermez_db.NewHermezDb(tx)

	stageProgressBlockNo, err := stages.GetStageProgress(tx, stages.Batches)
	if err != nil {
		return fmt.Errorf("save stage progress error: %v", err)
	}

	//// BISECT ////
	if cfg.zkCfg.DebugLimit > 0 && stageProgressBlockNo > cfg.zkCfg.DebugLimit {
		return nil
	}

	// get batch for batches progress
	stageProgressBatchNo, err := hermezDb.GetBatchNoByL2Block(stageProgressBlockNo)
	if err != nil && !errors.Is(err, hermez_db.ErrorNotStored) {
		return fmt.Errorf("get batch no by l2 block error: %v", err)
	}

	highestVerifiedBatch, err := stages.GetStageProgress(tx, stages.L1VerificationsBatchNo)
	if err != nil {
		return errors.New("could not retrieve l1 verifications batch no progress")
	}

	startSyncTime := time.Now()

	latestForkId, err := stages.GetStageProgress(tx, stages.ForkId)
	if err != nil {
		return err
	}

	dsQueryClient, err := newStreamClient(ctx, cfg, latestForkId)
	if err != nil {
		log.Warn(fmt.Sprintf("[%s] %s", logPrefix, err))
		return err
	}
	defer dsQueryClient.Stop()

	highestDSL2Block, err := dsQueryClient.GetLatestL2Block()
	if err != nil {
		return fmt.Errorf("failed to retrieve the latest datastream l2 block: %w", err)
	}

	if highestDSL2Block.L2BlockNumber < stageProgressBlockNo {
		stageProgressBlockNo = highestDSL2Block.L2BlockNumber
	}

	log.Debug(fmt.Sprintf("[%s] Highest block in datastream", logPrefix), "block", highestDSL2Block.L2BlockNumber)
	log.Debug(fmt.Sprintf("[%s] Highest block in db", logPrefix), "block", stageProgressBlockNo)

	dsClientProgress := cfg.dsClient.GetProgressAtomic()
	dsClientProgress.Store(stageProgressBlockNo)
	// start routine to download blocks and push them in a channel
	if !cfg.dsClient.GetStreamingAtomic().Load() {
		log.Info(fmt.Sprintf("[%s] Starting stream", logPrefix), "startBlock", stageProgressBlockNo)
		// this will download all blocks from datastream and push them in a channel
		// if no error, break, else continue trying to get them
		// Create bookmark

		connected := false
		for i := 0; i < 5; i++ {
			connected, err = cfg.dsClient.EnsureConnected()
			if err != nil {
				log.Error(fmt.Sprintf("[%s] Error connecting to datastream", logPrefix), "error", err)
				continue
			}
			if connected {
				break
			}
		}

		go func() {
			log.Info(fmt.Sprintf("[%s] Started downloading L2Blocks routine", logPrefix))
			defer log.Info(fmt.Sprintf("[%s] Finished downloading L2Blocks routine", logPrefix))

			if connected {
				if err := cfg.dsClient.ReadAllEntriesToChannel(); err != nil {
					log.Error(fmt.Sprintf("[%s] Error downloading blocks from datastream", logPrefix), "error", err)
				}
			}
		}()
	}

	// start a routine to print blocks written progress
	progressChan, stopProgressPrinter := zk.ProgressPrinterWithoutTotal(fmt.Sprintf("[%s] Downloaded blocks from datastream progress", logPrefix))
	defer stopProgressPrinter()

	lastBlockHeight := stageProgressBlockNo
	highestSeenBatchNo := stageProgressBatchNo
	endLoop := false
	blocksWritten := uint64(0)
	highestHashableL2BlockNo := uint64(0)

	_, highestL1InfoTreeIndex, err := hermezDb.GetLatestBlockL1InfoTreeIndexProgress()
	if err != nil {
		return fmt.Errorf("failed to get highest used l1 info index, %w", err)
	}

	lastForkId, err := stages.GetStageProgress(tx, stages.ForkId)
	if err != nil {
		return fmt.Errorf("failed to get last fork id, %w", err)
	}

	stageExecProgress, err := stages.GetStageProgress(tx, stages.Execution)
	if err != nil {
		return fmt.Errorf("failed to get stage exec progress, %w", err)
	}

	// just exit the stage early if there is more execution work to do
	if stageExecProgress < lastBlockHeight {
		log.Info(fmt.Sprintf("[%s] Execution behind, skipping stage", logPrefix))
		return nil
	}

	lastHash := emptyHash
	lastBlockRoot := emptyHash
	atLeastOneBlockWritten := false
	startTime := time.Now()

	log.Info(fmt.Sprintf("[%s] Reading blocks from the datastream.", logPrefix))

	entryChan := cfg.dsClient.GetEntryChan()
	lastWrittenTimeAtomic := cfg.dsClient.GetLastWrittenTimeAtomic()
	streamingAtomic := cfg.dsClient.GetStreamingAtomic()

	prevAmountBlocksWritten := blocksWritten
LOOP:
	for {
		// get batch start and use to update forkid
		// get block
		// if no blocks available should block
		// if download routine finished, should continue to read from channel until it's empty
		// if both download routine stopped and channel empty - stop loop
		select {
		case entry := <-entryChan:
			switch entry := entry.(type) {
			case *types.BatchStart:
				// check if the batch is invalid so that we can replicate this over in the stream
				// when we re-populate it
				if entry.BatchType == types.BatchTypeInvalid {
					if err = hermezDb.WriteInvalidBatch(entry.Number); err != nil {
						return err
					}
					// we need to write the fork here as well because the batch will never get processed as it is invalid
					// but, we need it re-populate our own stream
					if err = hermezDb.WriteForkId(entry.Number, entry.ForkId); err != nil {
						return err
					}
				}
			case *types.BatchEnd:
				if entry.StateRoot != lastBlockRoot {
					log.Warn(fmt.Sprintf("[%s] batch end state root mismatches last block's: %x, expected: %x", logPrefix, entry.StateRoot, lastBlockRoot))
				}
				// keep a record of the last block processed when we receive the batch end
				if err = hermezDb.WriteBatchEnd(lastBlockHeight); err != nil {
					return err
				}
			case *types.FullL2Block:
				log.Debug(fmt.Sprintf("[%s] Retrieved %d (%s) block from stream", logPrefix, entry.L2BlockNumber, entry.L2Blockhash.String()))
				if cfg.zkCfg.SyncLimit > 0 && entry.L2BlockNumber >= cfg.zkCfg.SyncLimit {
					// stop the node going into a crazy loop
					time.Sleep(2 * time.Second)
					break LOOP
				}

				// handle batch boundary changes - we do this here instead of reading the batch start channel because
				// channels can be read in random orders which then creates problems in detecting fork changes during
				// execution
				if entry.BatchNumber > highestSeenBatchNo && lastForkId < entry.ForkId {
					if entry.ForkId > HIGHEST_KNOWN_FORK {
						message := fmt.Sprintf("unsupported fork id %v received from the data stream", entry.ForkId)
						panic(message)
					}
					err = stages.SaveStageProgress(tx, stages.ForkId, entry.ForkId)
					if err != nil {
						return fmt.Errorf("save stage progress error: %v", err)
					}
					lastForkId = entry.ForkId
					err = hermezDb.WriteForkId(entry.BatchNumber, entry.ForkId)
					if err != nil {
						return fmt.Errorf("write fork id error: %v", err)
					}
					// NOTE (RPC): avoided use of 'writeForkIdBlockOnce' by reading instead batch by forkId, and then lowest block number in batch
				}

				// ignore genesis or a repeat of the last block
				if entry.L2BlockNumber == 0 {
					continue
				}
				// skip but warn on already processed blocks
				if entry.L2BlockNumber <= stageProgressBlockNo {
					if entry.L2BlockNumber < stageProgressBlockNo {
						// only warn if the block is very old, we expect the very latest block to be requested
						// when the stage is fired up for the first time
						log.Warn(fmt.Sprintf("[%s] Skipping block %d, already processed", logPrefix, entry.L2BlockNumber))
					}

					dbBatchNum, err := hermezDb.GetBatchNoByL2Block(entry.L2BlockNumber)
					if err != nil {
						return err
					}

					if entry.BatchNumber != dbBatchNum {
						// if the bath number mismatches, it means that we need to trigger an unwinding of blocks
						log.Warn(fmt.Sprintf("[%s] Batch number mismatch detected. Triggering unwind...", logPrefix),
							"block", entry.L2BlockNumber, "ds batch", entry.BatchNumber, "db batch", dbBatchNum)
						if err := rollback(logPrefix, eriDb, hermezDb, dsQueryClient, entry.L2BlockNumber, tx, u); err != nil {
							return err
						}
						cfg.dsClient.Stop()
						return nil
					}
					continue
				}

				var dbParentBlockHash common.Hash
				if entry.L2BlockNumber > 0 {
					dbParentBlockHash, err = eriDb.ReadCanonicalHash(entry.L2BlockNumber - 1)
					if err != nil {
						return fmt.Errorf("failed to retrieve parent block hash for datastream block %d: %w",
							entry.L2BlockNumber, err)
					}
				}

				dsParentBlockHash := lastHash
				if dsParentBlockHash == emptyHash {
					parentBlockDS, _, err := dsQueryClient.GetL2BlockByNumber(entry.L2BlockNumber - 1)
					if err != nil {
						return err
					}

					if parentBlockDS != nil {
						dsParentBlockHash = parentBlockDS.L2Blockhash
					}
				}

				if dbParentBlockHash != dsParentBlockHash {
					// unwind/rollback blocks until the latest common ancestor block
					log.Warn(fmt.Sprintf("[%s] Parent block hashes mismatch on block %d. Triggering unwind...", logPrefix, entry.L2BlockNumber),
						"db parent block hash", dbParentBlockHash, "ds parent block hash", dsParentBlockHash)
					if err := rollback(logPrefix, eriDb, hermezDb, dsQueryClient, entry.L2BlockNumber, tx, u); err != nil {
						return err
					}
					cfg.dsClient.Stop()
					return nil
				}

				// skip if we already have this block
				if entry.L2BlockNumber < lastBlockHeight+1 {
					log.Warn(fmt.Sprintf("[%s] Unwinding to block %d", logPrefix, entry.L2BlockNumber))
					badBlock, err := eriDb.ReadCanonicalHash(entry.L2BlockNumber)
					if err != nil {
						return fmt.Errorf("failed to get bad block: %v", err)
					}
<<<<<<< HEAD
					u.UnwindTo(entry.L2BlockNumber, stagedsync.BadBlock(badBlock, fmt.Errorf("received block %d again", entry.L2BlockNumber)))
=======
					u.UnwindTo(entry.L2BlockNumber, badBlock)
					return nil
>>>>>>> 4cf9ba73
				}

				// check for sequential block numbers
				if entry.L2BlockNumber != lastBlockHeight+1 {
					return fmt.Errorf("block number is not sequential, expected %d, got %d", lastBlockHeight+1, entry.L2BlockNumber)
				}

				// batch boundary - record the highest hashable block number (last block in last full batch)
				if entry.BatchNumber > highestSeenBatchNo {
					highestHashableL2BlockNo = entry.L2BlockNumber - 1
				}
				highestSeenBatchNo = entry.BatchNumber

				/////// DEBUG BISECTION ///////
				// exit stage when debug bisection flags set and we're at the limit block
				if cfg.zkCfg.DebugLimit > 0 && entry.L2BlockNumber > cfg.zkCfg.DebugLimit {
					fmt.Printf("[%s] Debug limit reached, stopping stage\n", logPrefix)
					endLoop = true
				}

				// if we're above StepAfter, and we're at a step, move the stages on
				if cfg.zkCfg.DebugStep > 0 && cfg.zkCfg.DebugStepAfter > 0 && entry.L2BlockNumber > cfg.zkCfg.DebugStepAfter {
					if entry.L2BlockNumber%cfg.zkCfg.DebugStep == 0 {
						fmt.Printf("[%s] Debug step reached, stopping stage\n", logPrefix)
						endLoop = true
					}
				}
				/////// END DEBUG BISECTION ///////

				// store our finalized state if this batch matches the highest verified batch number on the L1
				if entry.BatchNumber == highestVerifiedBatch {
					rawdb.WriteForkchoiceFinalized(tx, entry.L2Blockhash)
				}

				if lastHash != emptyHash {
					entry.ParentHash = lastHash
				} else {
					// first block in the loop so read the parent hash
					previousHash, err := eriDb.ReadCanonicalHash(entry.L2BlockNumber - 1)
					if err != nil {
						return fmt.Errorf("failed to get genesis header: %v", err)
					}
					entry.ParentHash = previousHash
				}

				if err := writeL2Block(eriDb, hermezDb, entry, highestL1InfoTreeIndex, cfg.chainConfig, cfg.miningConfig); err != nil {
					return fmt.Errorf("writeL2Block error: %v", err)
				}
				dsClientProgress.Store(entry.L2BlockNumber)

				// make sure to capture the l1 info tree index changes so we can store progress
				if uint64(entry.L1InfoTreeIndex) > highestL1InfoTreeIndex {
					highestL1InfoTreeIndex = uint64(entry.L1InfoTreeIndex)
				}

				lastHash = entry.L2Blockhash
				lastBlockRoot = entry.StateRoot

				atLeastOneBlockWritten = true
				lastBlockHeight = entry.L2BlockNumber
				blocksWritten++
				progressChan <- blocksWritten

				if endLoop && cfg.zkCfg.DebugLimit > 0 {
					break LOOP
				}
			case *types.GerUpdate:
				if entry.GlobalExitRoot == emptyHash {
					log.Warn(fmt.Sprintf("[%s] Skipping GER update with empty root", logPrefix))
					break
				}

				// NB: we won't get these post Etrog (fork id 7)
				if err := hermezDb.WriteBatchGlobalExitRoot(entry.BatchNumber, entry); err != nil {
					return fmt.Errorf("write batch global exit root error: %v", err)
				}
			}
		case <-ctx.Done():
			log.Warn(fmt.Sprintf("[%s] Context done", logPrefix))
			endLoop = true
		default:
			if atLeastOneBlockWritten {
				// first check to see if anything has come in from the stream yet, if it has then wait a little longer
				// because there could be more.
				// if no blocks available should and time since last block written is > 500ms
				// consider that we are at the tip and blocks come in the datastream as they are produced
				// stop the current iteration of the stage
				lastWrittenTs := lastWrittenTimeAtomic.Load()
				timePassedAfterlastBlock := time.Since(time.Unix(0, lastWrittenTs))
				if timePassedAfterlastBlock > cfg.zkCfg.DatastreamNewBlockTimeout {
					log.Info(fmt.Sprintf("[%s] No new blocks in %d miliseconds. Ending the stage.", logPrefix, timePassedAfterlastBlock.Milliseconds()), "lastBlockHeight", lastBlockHeight)
					endLoop = true
				}
			} else {
				timePassedAfterlastBlock := time.Since(startTime)
				if timePassedAfterlastBlock.Seconds() > 10 {
					// if the connection ropped, continue with next stages while it tries to reconnect
					// otherwise it will get stuck in "waiting for at least one block to be written" loop
					// if !streamingAtomic.Load() {
					// 	endLoop = true
					// 	break
					// }

					if !streamingAtomic.Load() {
						log.Info(fmt.Sprintf("[%s] Datastream disconnected. Ending the stage.", logPrefix))
						break LOOP
					}

					log.Info(fmt.Sprintf("[%s] Waiting for at least one new block.", logPrefix))
					startTime = time.Now()
				}
			}
			time.Sleep(10 * time.Millisecond)
		}

		if blocksWritten != prevAmountBlocksWritten && blocksWritten%STAGE_PROGRESS_SAVE == 0 {
			if err = saveStageProgress(tx, logPrefix, highestHashableL2BlockNo, highestSeenBatchNo, lastBlockHeight, lastForkId); err != nil {
				return err
			}
			if err := hermezDb.WriteBlockL1InfoTreeIndexProgress(lastBlockHeight, highestL1InfoTreeIndex); err != nil {
				return err
			}

			if freshTx {
				if err := tx.Commit(); err != nil {
					return fmt.Errorf("failed to commit tx, %w", err)
				}

				tx, err = cfg.db.BeginRw(ctx)
				if err != nil {
					return fmt.Errorf("failed to open tx, %w", err)
				}
				hermezDb = hermez_db.NewHermezDb(tx)
				eriDb = erigon_db.NewErigonDb(tx)
			}
			prevAmountBlocksWritten = blocksWritten
		}

		if endLoop {
			log.Info(fmt.Sprintf("[%s] Total blocks read: %d", logPrefix, blocksWritten))
			break
		}
	}

	if lastBlockHeight == stageProgressBlockNo {
		return nil
	}

	if err = saveStageProgress(tx, logPrefix, highestHashableL2BlockNo, highestSeenBatchNo, lastBlockHeight, lastForkId); err != nil {
		return err
	}
	if err := hermezDb.WriteBlockL1InfoTreeIndexProgress(lastBlockHeight, highestL1InfoTreeIndex); err != nil {
		return err
	}

	// stop printing blocks written progress routine
	elapsed := time.Since(startSyncTime)
	log.Info(fmt.Sprintf("[%s] Finished writing blocks", logPrefix), "blocksWritten", blocksWritten, "elapsed", elapsed)

	if freshTx {
		if err := tx.Commit(); err != nil {
			return fmt.Errorf("failed to commit tx, %w", err)
		}
	}

	return nil
}

func saveStageProgress(tx kv.RwTx, logPrefix string, highestHashableL2BlockNo, highestSeenBatchNo, lastBlockHeight, lastForkId uint64) error {
	var err error
	// store the highest hashable block number
	if err := stages.SaveStageProgress(tx, stages.HighestHashableL2BlockNo, highestHashableL2BlockNo); err != nil {
		return fmt.Errorf("save stage progress error: %v", err)
	}

	if err = stages.SaveStageProgress(tx, stages.HighestSeenBatchNumber, highestSeenBatchNo); err != nil {
		return fmt.Errorf("save stage progress error: %v", err)
	}

	// store the highest seen forkid
	if err := stages.SaveStageProgress(tx, stages.ForkId, lastForkId); err != nil {
		return fmt.Errorf("save stage progress error: %v", err)
	}

	// save the latest verified batch number as well just in case this node is upgraded
	// to a sequencer in the future
	if err := stages.SaveStageProgress(tx, stages.SequenceExecutorVerify, highestSeenBatchNo); err != nil {
		return fmt.Errorf("save stage progress error: %w", err)
	}

	log.Info(fmt.Sprintf("[%s] Saving stage progress", logPrefix), "lastBlockHeight", lastBlockHeight)
	if err := stages.SaveStageProgress(tx, stages.Batches, lastBlockHeight); err != nil {
		return fmt.Errorf("save stage progress error: %v", err)
	}

	return nil
}

func UnwindBatchesStage(u *stagedsync.UnwindState, tx kv.RwTx, cfg BatchesCfg, ctx context.Context) (err error) {
	logPrefix := u.LogPrefix()

	useExternalTx := tx != nil
	if !useExternalTx {
		tx, err = cfg.db.BeginRw(ctx)
		if err != nil {
			return err
		}
		defer tx.Rollback()
	}

	fromBlock := u.UnwindPoint + 1
	toBlock := u.CurrentBlockNumber
	log.Info(fmt.Sprintf("[%s] Unwinding batches stage from block number", logPrefix), "fromBlock", fromBlock, "toBlock", toBlock)
	defer log.Info(fmt.Sprintf("[%s] Unwinding batches complete", logPrefix))

	hermezDb := hermez_db.NewHermezDb(tx)

	//////////////////////////////////
	// delete batch connected stuff //
	//////////////////////////////////
	highestVerifiedBatch, err := stages.GetStageProgress(tx, stages.L1VerificationsBatchNo)
	if err != nil {
		return errors.New("could not retrieve l1 verifications batch no progress")
	}

	fromBatchPrev, err := hermezDb.GetBatchNoByL2Block(fromBlock - 1)
	if err != nil && !errors.Is(err, hermez_db.ErrorNotStored) {
		return fmt.Errorf("get batch no by l2 block error: %v", err)
	}
	fromBatch, err := hermezDb.GetBatchNoByL2Block(fromBlock)
	if err != nil && !errors.Is(err, hermez_db.ErrorNotStored) {
		return fmt.Errorf("get fromBatch no by l2 block error: %v", err)
	}
	toBatch, err := hermezDb.GetBatchNoByL2Block(toBlock)
	if err != nil && !errors.Is(err, hermez_db.ErrorNotStored) {
		return fmt.Errorf("get toBatch no by l2 block error: %v", err)
	}

	// if previous block has different batch, delete the "fromBlock" one
	// since it is written first in this block
	// otherwise don't delete it and start from the next batch
	if fromBatchPrev == fromBatch && fromBatch != 0 {
		fromBatch++
	}

	if fromBatch <= toBatch {
		if err := hermezDb.DeleteForkIds(fromBatch, toBatch); err != nil {
			return fmt.Errorf("delete fork ids error: %v", err)
		}
		if err := hermezDb.DeleteBatchGlobalExitRoots(fromBatch); err != nil {
			return fmt.Errorf("delete batch global exit roots error: %v", err)
		}
	}

	if highestVerifiedBatch >= fromBatch {
		if err := rawdb.DeleteForkchoiceFinalized(tx); err != nil {
			return fmt.Errorf("delete forkchoice finalized error: %v", err)
		}
	}
	/////////////////////////////////////////
	// finish delete batch connected stuff //
	/////////////////////////////////////////

	// cannot unwind EffectiveGasPricePercentage here although it is written in stage batches, because we have already deleted the transactions

	if err := hermezDb.DeleteStateRoots(fromBlock, toBlock); err != nil {
		return fmt.Errorf("delete state roots error: %v", err)
	}
	if err := hermezDb.DeleteIntermediateTxStateRoots(fromBlock, toBlock); err != nil {
		return fmt.Errorf("delete intermediate tx state roots error: %v", err)
	}
	if err = rawdb.TruncateBlocks(ctx, tx, fromBlock); err != nil {
		return fmt.Errorf("delete blocks: %w", err)
	}
	if err := hermezDb.DeleteBlockBatches(fromBlock, toBlock); err != nil {
		return fmt.Errorf("delete block batches error: %v", err)
	}
	if err := hermezDb.DeleteForkIdBlock(fromBlock, toBlock); err != nil {
		return fmt.Errorf("delete fork id block error: %v", err)
	}

	//////////////////////////////////////////////////////
	// get gers and l1BlockHashes before deleting them				    //
	// so we can delete them in the other table as well //
	//////////////////////////////////////////////////////
	gers, err := hermezDb.GetBlockGlobalExitRoots(fromBlock, toBlock)
	if err != nil {
		return fmt.Errorf("get block global exit roots error: %v", err)
	}

	if err := hermezDb.DeleteGlobalExitRoots(&gers); err != nil {
		return fmt.Errorf("delete global exit roots error: %v", err)
	}

	if err = hermezDb.DeleteLatestUsedGers(fromBlock, toBlock); err != nil {
		return fmt.Errorf("delete latest used gers error: %v", err)
	}

	if err := hermezDb.DeleteBlockGlobalExitRoots(fromBlock, toBlock); err != nil {
		return fmt.Errorf("delete block global exit roots error: %v", err)
	}

	if err := hermezDb.DeleteBlockL1BlockHashes(fromBlock, toBlock); err != nil {
		return fmt.Errorf("delete block l1 block hashes error: %v", err)
	}

	if err = hermezDb.DeleteReusedL1InfoTreeIndexes(fromBlock, toBlock); err != nil {
		return fmt.Errorf("write reused l1 info tree index error: %w", err)
	}

	if err = hermezDb.DeleteBatchEnds(fromBlock, toBlock); err != nil {
		return fmt.Errorf("delete batch ends error: %v", err)
	}
	///////////////////////////////////////////////////////

	log.Info(fmt.Sprintf("[%s] Deleted headers, bodies, forkIds and blockBatches.", logPrefix))

	stageprogress := uint64(0)
	if fromBlock > 1 {
		stageprogress = fromBlock - 1
	}
	if err := stages.SaveStageProgress(tx, stages.Batches, stageprogress); err != nil {
		return fmt.Errorf("save stage progress error: %v", err)
	}

	log.Info(fmt.Sprintf("[%s] Saving stage progress", logPrefix), "fromBlock", stageprogress)

	/////////////////////////////////////////////
	// store the highest hashable block number //
	/////////////////////////////////////////////
	// iterate until a block with lower batch number is found
	// this is the last block of the previous batch and the highest hashable block for verifications
	lastBatchHighestBlock, _, err := hermezDb.GetHighestBlockInBatch(fromBatchPrev - 1)
	if err != nil {
		return fmt.Errorf("get batch highest block error: %w", err)
	}

	if err := stages.SaveStageProgress(tx, stages.HighestHashableL2BlockNo, lastBatchHighestBlock); err != nil {
		return fmt.Errorf("save stage progress error: %v", err)
	}

	if err = stages.SaveStageProgress(tx, stages.SequenceExecutorVerify, fromBatchPrev); err != nil {
		return fmt.Errorf("save stage progress error: %v", err)
	}

	/////////////////////////////////////////////////////
	// finish storing the highest hashable block number//
	/////////////////////////////////////////////////////

	//////////////////////////////////
	// store the highest seen forkid//
	//////////////////////////////////
	forkId, err := hermezDb.GetForkId(fromBatchPrev)
	if err != nil {
		return fmt.Errorf("get fork id error: %v", err)
	}
	if err := stages.SaveStageProgress(tx, stages.ForkId, forkId); err != nil {
		return fmt.Errorf("save stage progress error: %v", err)
	}
	/////////////////////////////////////////
	// finish store the highest seen forkid//
	/////////////////////////////////////////

	/////////////////////////////////////////
	// store the highest used l1 info index//
	/////////////////////////////////////////

	if err := hermezDb.DeleteBlockL1InfoTreeIndexesProgress(fromBlock, toBlock); err != nil {
		return nil
	}

	if err := hermezDb.DeleteBlockL1InfoTreeIndexes(fromBlock, toBlock); err != nil {
		return fmt.Errorf("delete block l1 block hashes error: %v", err)
	}

	////////////////////////////////////////////////
	// finish store the highest used l1 info index//
	////////////////////////////////////////////////

	if err = stages.SaveStageProgress(tx, stages.HighestSeenBatchNumber, fromBatchPrev); err != nil {
		return fmt.Errorf("save stage progress error: %v", err)
	}

	if err := u.Done(tx); err != nil {
		return err
	}
	if !useExternalTx {
		if err := tx.Commit(); err != nil {
			return err
		}
	}
	return nil
}

func PruneBatchesStage(s *stagedsync.PruneState, tx kv.RwTx, cfg BatchesCfg, ctx context.Context) (err error) {
	logPrefix := s.LogPrefix()
	useExternalTx := tx != nil
	if !useExternalTx {
		tx, err = cfg.db.BeginRw(ctx)
		if err != nil {
			return err
		}
		defer tx.Rollback()
	}

	log.Info(fmt.Sprintf("[%s] Pruning batches...", logPrefix))
	defer log.Info(fmt.Sprintf("[%s] Unwinding batches complete", logPrefix))

	hermezDb := hermez_db.NewHermezDb(tx)

	toBlock, err := stages.GetStageProgress(tx, stages.Batches)
	if err != nil {
		return fmt.Errorf("get stage datastream progress error: %v", err)
	}

	if err = rawdb.TruncateBlocks(ctx, tx, 1); err != nil {
		return fmt.Errorf("delete blocks: %w", err)
	}

	hermezDb.DeleteForkIds(0, toBlock)
	hermezDb.DeleteBlockBatches(0, toBlock)
	hermezDb.DeleteBlockGlobalExitRoots(0, toBlock)

	log.Info(fmt.Sprintf("[%s] Deleted headers, bodies, forkIds and blockBatches.", logPrefix))
	log.Info(fmt.Sprintf("[%s] Saving stage progress", logPrefix), "stageProgress", 0)
	if err := stages.SaveStageProgress(tx, stages.Batches, 0); err != nil {
		return fmt.Errorf("save stage progress error: %v", err)
	}

	if !useExternalTx {
		if err := tx.Commit(); err != nil {
			return err
		}
	}
	return nil
}

// writeL2Block writes L2Block to ErigonDb and HermezDb
// writes header, body, forkId and blockBatch
func writeL2Block(eriDb ErigonDb, hermezDb HermezDb, l2Block *types.FullL2Block, highestL1InfoTreeIndex uint64, chainConfig *chain.Config, miningConfig *params.MiningConfig) error {
	bn := new(big.Int).SetUint64(l2Block.L2BlockNumber)
	txs := make([]ethTypes.Transaction, 0, len(l2Block.L2Txs))
	for _, transaction := range l2Block.L2Txs {
		ltx, _, err := txtype.DecodeTx(transaction.Encoded, transaction.EffectiveGasPricePercentage, l2Block.ForkId)
		if err != nil {
			return fmt.Errorf("decode tx error: %v", err)
		}
		txs = append(txs, ltx)

		if err := hermezDb.WriteEffectiveGasPricePercentage(ltx.Hash(), transaction.EffectiveGasPricePercentage); err != nil {
			return fmt.Errorf("write effective gas price percentage error: %v", err)
		}

		if err := hermezDb.WriteStateRoot(l2Block.L2BlockNumber, transaction.IntermediateStateRoot); err != nil {
			return fmt.Errorf("write rpc root error: %v", err)
		}

		if err := hermezDb.WriteIntermediateTxStateRoot(l2Block.L2BlockNumber, ltx.Hash(), transaction.IntermediateStateRoot); err != nil {
			return fmt.Errorf("write rpc root error: %v", err)
		}
	}
	txCollection := ethTypes.Transactions(txs)
	txHash := ethTypes.DeriveSha(txCollection)

	var gasLimit uint64

	if !chainConfig.IsNormalcy(l2Block.L2BlockNumber) {
		gasLimit = utils.GetBlockGasLimitForFork(l2Block.ForkId)
	} else {
		gasLimit = miningConfig.GasLimit
	}

	_, err := eriDb.WriteHeader(bn, l2Block.L2Blockhash, l2Block.StateRoot, txHash, l2Block.ParentHash, l2Block.Coinbase, uint64(l2Block.Timestamp), gasLimit, chainConfig)
	if err != nil {
		return fmt.Errorf("write header error: %v", err)
	}

	didStoreGer := false
	l1InfoTreeIndexReused := false

	if l2Block.GlobalExitRoot != emptyHash {
		gerWritten, err := hermezDb.CheckGlobalExitRootWritten(l2Block.GlobalExitRoot)
		if err != nil {
			return fmt.Errorf("get global exit root error: %v", err)
		}

		if !gerWritten {
			if err := hermezDb.WriteBlockGlobalExitRoot(l2Block.L2BlockNumber, l2Block.GlobalExitRoot); err != nil {
				return fmt.Errorf("write block global exit root error: %v", err)
			}

			if err := hermezDb.WriteGlobalExitRoot(l2Block.GlobalExitRoot); err != nil {
				return fmt.Errorf("write global exit root error: %v", err)
			}
			didStoreGer = true
		}
	}

	if l2Block.L1BlockHash != emptyHash {
		if err := hermezDb.WriteBlockL1BlockHash(l2Block.L2BlockNumber, l2Block.L1BlockHash); err != nil {
			return fmt.Errorf("write block global exit root error: %v", err)
		}
	}

	if l2Block.L1InfoTreeIndex != 0 {
		if err := hermezDb.WriteBlockL1InfoTreeIndex(l2Block.L2BlockNumber, uint64(l2Block.L1InfoTreeIndex)); err != nil {
			return err
		}

		// if the info tree index of this block is lower than the highest we've seen
		// we need to write the GER and l1 block hash regardless of the logic above.
		// this can only happen in post etrog blocks, and we need the GER/L1 block hash
		// for the stream and also for the block info root to be correct
		if uint64(l2Block.L1InfoTreeIndex) <= highestL1InfoTreeIndex {
			l1InfoTreeIndexReused = true
			if err := hermezDb.WriteBlockGlobalExitRoot(l2Block.L2BlockNumber, l2Block.GlobalExitRoot); err != nil {
				return fmt.Errorf("write block global exit root error: %w", err)
			}
			if err := hermezDb.WriteBlockL1BlockHash(l2Block.L2BlockNumber, l2Block.L1BlockHash); err != nil {
				return fmt.Errorf("write block global exit root error: %w", err)
			}
			if err := hermezDb.WriteReusedL1InfoTreeIndex(l2Block.L2BlockNumber); err != nil {
				return fmt.Errorf("write reused l1 info tree index error: %w", err)
			}
		}
	}

	// if we haven't reused the l1 info tree index, and we have also written the GER
	// then we need to write the latest used GER for this batch to the table
	// we always want the last written GER in this table as it's at the batch level, so it can and should
	// be overwritten
	if !l1InfoTreeIndexReused && didStoreGer {
		if err := hermezDb.WriteLatestUsedGer(l2Block.L2BlockNumber, l2Block.GlobalExitRoot); err != nil {
			return fmt.Errorf("write latest used ger error: %w", err)
		}
	}

	if err := eriDb.WriteBody(bn, l2Block.L2Blockhash, txs); err != nil {
		return fmt.Errorf("write body error: %v", err)
	}

	if err := hermezDb.WriteForkId(l2Block.BatchNumber, l2Block.ForkId); err != nil {
		return fmt.Errorf("write block batch error: %v", err)
	}

	if err := hermezDb.WriteForkIdBlockOnce(l2Block.ForkId, l2Block.L2BlockNumber); err != nil {
		return fmt.Errorf("write fork id block error: %v", err)
	}

	if err := hermezDb.WriteBlockBatch(l2Block.L2BlockNumber, l2Block.BatchNumber); err != nil {
		return fmt.Errorf("write block batch error: %v", err)
	}

	return nil
}

// rollback performs the unwinding of blocks:
// 1. queries the latest common ancestor for datastream and db,
// 2. resolves the unwind block (as the latest block in the previous batch, comparing to the found ancestor block)
// 3. triggers the unwinding
func rollback(logPrefix string, eriDb *erigon_db.ErigonDb, hermezDb *hermez_db.HermezDb,
	dsQueryClient DatastreamClient, latestDSBlockNum uint64, tx kv.RwTx, u stagedsync.Unwinder) error {
	ancestorBlockNum, ancestorBlockHash, err := findCommonAncestor(eriDb, hermezDb, dsQueryClient, latestDSBlockNum)
	if err != nil {
		return err
	}
	log.Debug(fmt.Sprintf("[%s] The common ancestor for datastream and db is block %d (%s)", logPrefix, ancestorBlockNum, ancestorBlockHash))

	unwindBlockNum, unwindBlockHash, batchNum, err := getUnwindPoint(eriDb, hermezDb, ancestorBlockNum, ancestorBlockHash)
	if err != nil {
		return err
	}

	if err = stages.SaveStageProgress(tx, stages.HighestSeenBatchNumber, batchNum-1); err != nil {
		return err
	}
	log.Warn(fmt.Sprintf("[%s] Unwinding to block %d (%s)", logPrefix, unwindBlockNum, unwindBlockHash))
	u.UnwindTo(unwindBlockNum, unwindBlockHash)
	return nil
}

// findCommonAncestor searches the latest common ancestor block number and hash between the data stream and the local db.
// The common ancestor block is the one that matches both l2 block hash and batch number.
func findCommonAncestor(
	db erigon_db.ReadOnlyErigonDb,
	hermezDb state.ReadOnlyHermezDb,
	dsClient DatastreamClient,
	latestBlockNum uint64) (uint64, common.Hash, error) {
	var (
		startBlockNum = uint64(0)
		endBlockNum   = latestBlockNum
		blockNumber   *uint64
		blockHash     common.Hash
	)

	if latestBlockNum == 0 {
		return 0, emptyHash, ErrFailedToFindCommonAncestor
	}

	for startBlockNum <= endBlockNum {
		if endBlockNum == 0 {
			return 0, emptyHash, ErrFailedToFindCommonAncestor
		}

		midBlockNum := (startBlockNum + endBlockNum) / 2
		midBlockDataStream, errCode, err := dsClient.GetL2BlockByNumber(midBlockNum)
		if err != nil &&
			// the required block might not be in the data stream, so ignore that error
			errCode != types.CmdErrBadFromBookmark {
			return 0, emptyHash, err
		}

		midBlockDbHash, err := db.ReadCanonicalHash(midBlockNum)
		if err != nil {
			return 0, emptyHash, err
		}

		dbBatchNum, err := hermezDb.GetBatchNoByL2Block(midBlockNum)
		if err != nil {
			return 0, emptyHash, err
		}

		if midBlockDataStream != nil &&
			midBlockDataStream.L2Blockhash == midBlockDbHash &&
			midBlockDataStream.BatchNumber == dbBatchNum {
			startBlockNum = midBlockNum + 1

			blockNumber = &midBlockNum
			blockHash = midBlockDbHash
		} else {
			endBlockNum = midBlockNum - 1
		}
	}

	if blockNumber == nil {
		return 0, emptyHash, ErrFailedToFindCommonAncestor
	}

	return *blockNumber, blockHash, nil
}

// getUnwindPoint resolves the unwind block as the latest block in the previous batch, relative to the provided block.
func getUnwindPoint(eriDb erigon_db.ReadOnlyErigonDb, hermezDb state.ReadOnlyHermezDb, blockNum uint64, blockHash common.Hash) (uint64, common.Hash, uint64, error) {
	batchNum, err := hermezDb.GetBatchNoByL2Block(blockNum)
	if err != nil {
		return 0, emptyHash, 0, err
	}

	if batchNum == 0 {
		return 0, emptyHash, 0,
			fmt.Errorf("failed to find batch number for the block %d (%s)", blockNum, blockHash)
	}

	unwindBlockNum, _, err := hermezDb.GetHighestBlockInBatch(batchNum - 1)
	if err != nil {
		return 0, emptyHash, 0, err
	}

	unwindBlockHash, err := eriDb.ReadCanonicalHash(unwindBlockNum)
	if err != nil {
		return 0, emptyHash, 0, err
	}

	return unwindBlockNum, unwindBlockHash, batchNum, nil
}

// newStreamClient instantiates new datastreamer client and starts it.
func newStreamClient(ctx context.Context, cfg BatchesCfg, latestForkId uint64) (DatastreamClient, error) {
	var (
		dsClient DatastreamClient
		err      error
	)

	if cfg.dsQueryClientCreator != nil {
		dsClient, err = cfg.dsQueryClientCreator(ctx, cfg.zkCfg, latestForkId)
		if err != nil {
			return nil, fmt.Errorf("failed to create a datastream client. Reason: %w", err)
		}
	} else {
		zkCfg := cfg.zkCfg
		dsClient = client.NewClient(ctx, zkCfg.L2DataStreamerUrl, zkCfg.DatastreamVersion, zkCfg.L2DataStreamerTimeout, uint16(latestForkId))
	}

	if err := dsClient.Start(); err != nil {
		return nil, fmt.Errorf("failed to start a datastream client. Reason: %w", err)
	}

	return dsClient, nil
}<|MERGE_RESOLUTION|>--- conflicted
+++ resolved
@@ -92,28 +92,17 @@
 type dsClientCreatorHandler func(context.Context, *ethconfig.Zk, uint64) (DatastreamClient, error)
 
 type BatchesCfg struct {
-<<<<<<< HEAD
-	db                  kv.RwDB
-	blockRoutineStarted bool
-	dsClient            DatastreamClient
-	zkCfg               *ethconfig.Zk
-	chainConfig         *chain.Config
-	miningConfig        *params.MiningConfig
-}
-
-func StageBatchesCfg(db kv.RwDB, dsClient DatastreamClient, zkCfg *ethconfig.Zk, chainConfig *chain.Config, miningConfig *params.MiningConfig) BatchesCfg {
-	return BatchesCfg{
-=======
 	db                   kv.RwDB
 	blockRoutineStarted  bool
 	dsClient             DatastreamClient
 	dsQueryClientCreator dsClientCreatorHandler
 	zkCfg                *ethconfig.Zk
-}
-
-func StageBatchesCfg(db kv.RwDB, dsClient DatastreamClient, zkCfg *ethconfig.Zk, options ...Option) BatchesCfg {
+	chainConfig          *chain.Config
+	miningConfig         *params.MiningConfig
+}
+
+func StageBatchesCfg(db kv.RwDB, dsClient DatastreamClient, zkCfg *ethconfig.Zk, chainConfig *chain.Config, miningConfig *params.MiningConfig, options ...Option) BatchesCfg {
 	cfg := BatchesCfg{
->>>>>>> 4cf9ba73
 		db:                  db,
 		blockRoutineStarted: false,
 		dsClient:            dsClient,
@@ -422,12 +411,8 @@
 					if err != nil {
 						return fmt.Errorf("failed to get bad block: %v", err)
 					}
-<<<<<<< HEAD
 					u.UnwindTo(entry.L2BlockNumber, stagedsync.BadBlock(badBlock, fmt.Errorf("received block %d again", entry.L2BlockNumber)))
-=======
-					u.UnwindTo(entry.L2BlockNumber, badBlock)
 					return nil
->>>>>>> 4cf9ba73
 				}
 
 				// check for sequential block numbers
@@ -1005,7 +990,7 @@
 		return err
 	}
 	log.Warn(fmt.Sprintf("[%s] Unwinding to block %d (%s)", logPrefix, unwindBlockNum, unwindBlockHash))
-	u.UnwindTo(unwindBlockNum, unwindBlockHash)
+	u.UnwindTo(unwindBlockNum, stagedsync.BadBlock(unwindBlockHash, fmt.Errorf("unwind to block %d", unwindBlockNum)))
 	return nil
 }
 
