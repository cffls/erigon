--- conflicted
+++ resolved
@@ -10,6 +10,10 @@
 
 	"bytes"
 	"io"
+
+	"errors"
+
+	"errors"
 
 	mapset "github.com/deckarep/golang-set/v2"
 	types2 "github.com/ledgerwatch/erigon-lib/types"
@@ -21,7 +25,6 @@
 	"github.com/ledgerwatch/erigon/rlp"
 	"github.com/ledgerwatch/erigon/zk/hermez_db"
 	zktx "github.com/ledgerwatch/erigon/zk/tx"
-	"errors"
 )
 
 func getNextPoolTransactions(cfg SequenceBlockCfg, executionAt, forkId uint64, alreadyYielded mapset.Set[[32]byte]) ([]types.Transaction, error) {
@@ -39,11 +42,7 @@
 		}
 		if err := cfg.txPoolDb.View(context.Background(), func(poolTx kv.Tx) error {
 			slots := types2.TxsRlp{}
-<<<<<<< HEAD
-			_, count, err = cfg.txPool.YieldBest(yieldSize, &slots, poolTx, executionAt, getGasLimit(uint16(forkId)), 0, alreadyYielded)
-=======
 			_, count, err = cfg.txPool.YieldBest(yieldSize, &slots, poolTx, executionAt, getGasLimit(forkId), alreadyYielded)
->>>>>>> d8e20524
 			if err != nil {
 				return err
 			}
