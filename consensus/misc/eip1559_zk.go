--- conflicted
+++ resolved
@@ -3,22 +3,14 @@
 import (
 	"math/big"
 
-<<<<<<< HEAD
 	"github.com/ledgerwatch/erigon-lib/chain"
-=======
-	"github.com/ledgerwatch/erigon/chain"
->>>>>>> 701f4d27
 	"github.com/ledgerwatch/erigon/core/types"
 	"github.com/ledgerwatch/erigon/params"
 )
 
 func CalcBaseFeeZk(config *chain.Config, parent *types.Header) *big.Int {
-<<<<<<< HEAD
-	if config.SupportGasless || parent.Number.Cmp(big.NewInt(0)) == 0 {
+	if config.AllowFreeTransactions || parent.Number.Cmp(big.NewInt(0)) == 0 {
 		// If the parent is the genesis block, the next block will include the initial batch transaction, which is a legacy transaction, so the basefee will be set to 0
-=======
-	if config.AllowFreeTransactions {
->>>>>>> 701f4d27
 		return big.NewInt(0)
 	}
 	if !config.IsLondon(parent.Number.Uint64() + 1) {
