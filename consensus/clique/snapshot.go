--- conflicted
+++ resolved
@@ -21,22 +21,16 @@
 	"context"
 	"errors"
 	"fmt"
-	"github.com/ledgerwatch/erigon-lib/kv/dbutils"
 	"sort"
 	"time"
 
+	"github.com/ledgerwatch/erigon-lib/kv/dbutils"
+
 	"github.com/goccy/go-json"
-<<<<<<< HEAD
-	lru "github.com/hashicorp/golang-lru/v2"
-	erigonchain "github.com/gateway-fm/cdk-erigon-lib/chain"
-	libcommon "github.com/gateway-fm/cdk-erigon-lib/common"
-	"github.com/gateway-fm/cdk-erigon-lib/kv"
-=======
 	lru "github.com/hashicorp/golang-lru/arc/v2"
 	"github.com/ledgerwatch/erigon-lib/chain"
 	libcommon "github.com/ledgerwatch/erigon-lib/common"
 	"github.com/ledgerwatch/erigon-lib/kv"
->>>>>>> fcad3a03
 
 	"github.com/ledgerwatch/log/v3"
 
@@ -62,7 +56,7 @@
 
 // Snapshot is the state of the authorization voting at a given point in time.
 type Snapshot struct {
-	config *erigonchain.CliqueConfig // Consensus engine parameters to fine tune behavior
+	config *chain.CliqueConfig // Consensus engine parameters to fine tune behavior
 
 	Number  uint64                         `json:"number"`  // Block number where the snapshot was created
 	Hash    libcommon.Hash                 `json:"hash"`    // Block hash where the snapshot was created
@@ -82,7 +76,7 @@
 // newSnapshot creates a new snapshot with the specified startup parameters. This
 // method does not initialize the set of recent signers, so only ever use if for
 // the genesis block.
-func newSnapshot(config *erigonchain.CliqueConfig, number uint64, hash libcommon.Hash, signers []libcommon.Address) *Snapshot {
+func newSnapshot(config *chain.CliqueConfig, number uint64, hash libcommon.Hash, signers []libcommon.Address) *Snapshot {
 	snap := &Snapshot{
 		config:  config,
 		Number:  number,
@@ -100,7 +94,7 @@
 }
 
 // loadSnapshot loads an existing snapshot from the database.
-func loadSnapshot(config *erigonchain.CliqueConfig, db kv.RwDB, num uint64, hash libcommon.Hash) (*Snapshot, error) {
+func loadSnapshot(config *chain.CliqueConfig, db kv.RwDB, num uint64, hash libcommon.Hash) (*Snapshot, error) {
 	tx, err := db.BeginRo(context.Background())
 	if err != nil {
 		return nil, err
