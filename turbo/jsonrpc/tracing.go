package jsonrpc

import (
	"context"
	"encoding/binary"
	"encoding/json"
	"fmt"
	"math/big"
	"time"

	"github.com/holiman/uint256"
	"github.com/ledgerwatch/log/v3"

	"github.com/ledgerwatch/erigon-lib/common"
	"github.com/ledgerwatch/erigon-lib/kv"

	"github.com/ledgerwatch/erigon/cmd/state/stateless"
	"github.com/ledgerwatch/erigon/core/vm/evmtypes"

	"github.com/ledgerwatch/erigon-lib/common/hexutil"
	"github.com/ledgerwatch/erigon/common/math"
	"github.com/ledgerwatch/erigon/core"
	"github.com/ledgerwatch/erigon/core/state"
	"github.com/ledgerwatch/erigon/core/types"
	"github.com/ledgerwatch/erigon/core/vm"
	"github.com/ledgerwatch/erigon/eth/tracers"
	polygontracer "github.com/ledgerwatch/erigon/polygon/tracer"
	"github.com/ledgerwatch/erigon/rpc"
	"github.com/ledgerwatch/erigon/turbo/adapter/ethapi"
	"github.com/ledgerwatch/erigon/turbo/rpchelper"
	"github.com/ledgerwatch/erigon/turbo/transactions"

	jsoniter "github.com/json-iterator/go"
)

// TraceBlockByNumber implements debug_traceBlockByNumber. Returns Geth style block traces.
func (api *PrivateDebugAPIImpl) TraceBlockByNumber(ctx context.Context, blockNum rpc.BlockNumber, config *tracers.TraceConfig, stream *jsoniter.Stream) error {
	return api.traceBlock(ctx, rpc.BlockNumberOrHashWithNumber(blockNum), config, stream)
}

// TraceBlockByHash implements debug_traceBlockByHash. Returns Geth style block traces.
func (api *PrivateDebugAPIImpl) TraceBlockByHash(ctx context.Context, hash common.Hash, config *tracers.TraceConfig, stream *jsoniter.Stream) error {
	return api.traceBlock(ctx, rpc.BlockNumberOrHashWithHash(hash, true), config, stream)
}

func (api *PrivateDebugAPIImpl) traceBlock(ctx context.Context, blockNrOrHash rpc.BlockNumberOrHash, config *tracers.TraceConfig, stream *jsoniter.Stream) error {
	tx, err := api.db.BeginRo(ctx)
	if err != nil {
		stream.WriteNil()
		return err
	}
	defer tx.Rollback()
	var (
		block    *types.Block
		number   rpc.BlockNumber
		numberOk bool
		hash     common.Hash
		hashOk   bool
	)
	if number, numberOk = blockNrOrHash.Number(); numberOk {
		block, err = api.blockByRPCNumber(number, tx)
	} else if hash, hashOk = blockNrOrHash.Hash(); hashOk {
		block, err = api.blockByHashWithSenders(tx, hash)
	} else {
		return fmt.Errorf("invalid arguments; neither block nor hash specified")
	}

	if err != nil {
		stream.WriteNil()
		return err
	}

	if block == nil {
		if numberOk {
			return fmt.Errorf("invalid arguments; block with number %d not found", number)
		}
		return fmt.Errorf("invalid arguments; block with hash %x not found", hash)
	}

	// if we've pruned this history away for this block then just return early
	// to save any red herring errors
	err = api.BaseAPI.checkPruneHistory(tx, block.NumberU64())
	if err != nil {
		stream.WriteNil()
		return err
	}

	if config == nil {
		config = &tracers.TraceConfig{}
	}

	if config.BorTraceEnabled == nil {
		var disabled bool
		config.BorTraceEnabled = &disabled
	}

	chainConfig, err := api.chainConfig(tx)
	if err != nil {
		stream.WriteNil()
		return err
	}
	engine := api.engine()

	_, blockCtx, _, ibs, _, err := transactions.ComputeTxEnv(ctx, engine, block, chainConfig, api._blockReader, tx, 0, api.historyV3(tx))
	if err != nil {
		stream.WriteNil()
		return err
	}

	signer := types.MakeSigner(chainConfig, block.NumberU64(), block.Time())
	rules := chainConfig.Rules(block.NumberU64(), block.Time())
	stream.WriteArrayStart()

	txns := block.Transactions()
	var borStateSyncTxn types.Transaction
	if *config.BorTraceEnabled {
		borStateSyncTxHash := types.ComputeBorTxHash(block.NumberU64(), block.Hash())
		_, ok, err := api._blockReader.EventLookup(ctx, tx, borStateSyncTxHash)
		if err != nil {
			stream.WriteArrayEnd()
			return err
		}
		if ok {
			borStateSyncTxn = types.NewBorTransaction()
			txns = append(txns, borStateSyncTxn)
		}
	}

	cumulativeGas := uint64(0)

	for idx, txn := range txns {
		isBorStateSyncTxn := borStateSyncTxn == txn
		var txnHash common.Hash
		if isBorStateSyncTxn {
			txnHash = types.ComputeBorTxHash(block.NumberU64(), block.Hash())
		} else {
			txnHash = txn.Hash()
		}

		stream.WriteObjectStart()

		if config.Tracer != nil && *config.Tracer != "zeroTracer" {
			stream.WriteObjectField("txHash")
			stream.WriteString(txnHash.Hex())
			stream.WriteMore()
		}

		stream.WriteObjectField("result")
		select {
		default:
		case <-ctx.Done():
			stream.WriteNil()
			stream.WriteObjectEnd()
			stream.WriteArrayEnd()
			return ctx.Err()
		}
		ibs.SetTxContext(txnHash, block.Hash(), idx)
		msg, _ := txn.AsMessage(*signer, block.BaseFee(), rules)

		if msg.FeeCap().IsZero() && engine != nil {
			syscall := func(contract common.Address, data []byte) ([]byte, error) {
				return core.SysCallContract(contract, data, chainConfig, ibs, block.Header(), engine, true /* constCall */)
			}
			msg.SetIsFree(engine.IsServiceTransaction(msg.From(), syscall))
		}

		txCtx := evmtypes.TxContext{
			TxHash:            txnHash,
			Origin:            msg.From(),
			GasPrice:          msg.GasPrice(),
			Txn:               txn,
			CumulativeGasUsed: &cumulativeGas,
			BlockNum:          block.NumberU64(),
		}

		if isBorStateSyncTxn {
			err = polygontracer.TraceBorStateSyncTxnDebugAPI(
				ctx,
				tx,
				chainConfig,
				config,
				ibs,
				api._blockReader,
				block.Hash(),
				block.NumberU64(),
				block.Time(),
				blockCtx,
				stream,
				api.evmCallTimeout,
			)
		} else {
			err = transactions.TraceTx(ctx, msg, blockCtx, txCtx, ibs, config, chainConfig, stream, api.evmCallTimeout)
		}
		if err == nil {
			err = ibs.FinalizeTx(rules, state.NewNoopWriter())
		}

		// if we have an error we want to output valid json for it before continuing after clearing down potential writes to the stream
		if err != nil {
			stream.WriteMore()
			rpc.HandleError(err, stream)
		}

		stream.WriteObjectEnd()
		if idx != len(txns)-1 {
			stream.WriteMore()
		}

		if err := stream.Flush(); err != nil {
			return err
		}
	}

	if config.Tracer != nil && *config.Tracer == "zeroTracer" {
		if len(txns) != 0 {
			stream.WriteMore()
		}
		stream.WriteObjectStart()
		stream.WriteObjectField("block_witness")

		k := make([]byte, 8)

		binary.LittleEndian.PutUint64(k[:], block.NumberU64())

		var witness_bytes []byte

		// Try read from DB
		if block.NumberU64() > 0 {
			witness_bytes, err = stateless.ReadChunks(tx, kv.Witnesses, k)
		}

		// If not found, compute witness directly
		if len(witness_bytes) == 0 || err != nil {
<<<<<<< HEAD
			witness_bytes, err = api.getWitness(ctx, api.db, blockNrOrHash, 100000, log.Root())
=======
			witness_bytes, err = api.getWitness(ctx, api.db, blockNrOrHash, 0, true, log.Root())
>>>>>>> 29d67006
		}

		if err != nil {
			log.Warn("error while getting witness", "err", err)
			stream.WriteNil()
			return err
		}

		preImage := types.TriePreImage{
			Combined: types.CombinedPreImages{
				Compact: types.HexBytes(witness_bytes),
			},
		}

		preImageHex, err := json.Marshal(preImage)

		if err != nil {
			log.Warn("error while marshalling preImage", "err", err)
			stream.WriteNil()
			return err
		}

		stream.Write(json.RawMessage(preImageHex))

		stream.WriteObjectEnd()

		stream.Flush()
	}

	stream.WriteArrayEnd()
	if err := stream.Flush(); err != nil {
		return err
	}

	return nil
}

// TraceTransaction implements debug_traceTransaction. Returns Geth style transaction traces.
func (api *PrivateDebugAPIImpl) TraceTransaction(ctx context.Context, hash common.Hash, config *tracers.TraceConfig, stream *jsoniter.Stream) error {
	tx, err := api.db.BeginRo(ctx)
	if err != nil {
		stream.WriteNil()
		return err
	}
	defer tx.Rollback()
	chainConfig, err := api.chainConfig(tx)
	if err != nil {
		stream.WriteNil()
		return err
	}
	// Retrieve the transaction and assemble its EVM context
	var isBorStateSyncTxn bool
	blockNum, ok, err := api.txnLookup(tx, hash)
	if err != nil {
		stream.WriteNil()
		return err
	}
	if !ok {
		if chainConfig.Bor == nil {
			stream.WriteNil()
			return nil
		}

		// otherwise this may be a bor state sync transaction - check
		blockNum, ok, err = api._blockReader.EventLookup(ctx, tx, hash)
		if err != nil {
			stream.WriteNil()
			return err
		}
		if !ok {
			stream.WriteNil()
			return nil
		}
		if config == nil || config.BorTraceEnabled == nil || *config.BorTraceEnabled == false {
			stream.WriteEmptyArray() // matches maticnetwork/bor API behaviour for consistency
			return nil
		}

		isBorStateSyncTxn = true
	}

	// check pruning to ensure we have history at this block level
	err = api.BaseAPI.checkPruneHistory(tx, blockNum)
	if err != nil {
		stream.WriteNil()
		return err
	}

	block, err := api.blockByNumberWithSenders(tx, blockNum)
	if err != nil {
		stream.WriteNil()
		return err
	}
	if block == nil {
		stream.WriteNil()
		return nil
	}
	var txnIndex int
	var txn types.Transaction
	for i := 0; i < block.Transactions().Len() && !isBorStateSyncTxn; i++ {
		transaction := block.Transactions()[i]
		if transaction.Hash() == hash {
			txnIndex = i
			txn = transaction
			break
		}
	}
	if txn == nil {
		if isBorStateSyncTxn {
			// bor state sync tx is appended at the end of the block
			txnIndex = block.Transactions().Len()
		} else {
			stream.WriteNil()
			return fmt.Errorf("transaction %#x not found", hash)
		}
	}
	engine := api.engine()

	msg, blockCtx, txCtx, ibs, _, err := transactions.ComputeTxEnv(ctx, engine, block, chainConfig, api._blockReader, tx, txnIndex, api.historyV3(tx))
	if err != nil {
		stream.WriteNil()
		return err
	}
	if isBorStateSyncTxn {
		return polygontracer.TraceBorStateSyncTxnDebugAPI(
			ctx,
			tx,
			chainConfig,
			config,
			ibs,
			api._blockReader,
			block.Hash(),
			blockNum,
			block.Time(),
			blockCtx,
			stream,
			api.evmCallTimeout,
		)
	}
	// Trace the transaction and return
	return transactions.TraceTx(ctx, msg, blockCtx, txCtx, ibs, config, chainConfig, stream, api.evmCallTimeout)
}

func (api *PrivateDebugAPIImpl) TraceCall(ctx context.Context, args ethapi.CallArgs, blockNrOrHash rpc.BlockNumberOrHash, config *tracers.TraceConfig, stream *jsoniter.Stream) error {
	dbtx, err := api.db.BeginRo(ctx)
	if err != nil {
		return fmt.Errorf("create ro transaction: %v", err)
	}
	defer dbtx.Rollback()

	chainConfig, err := api.chainConfig(dbtx)
	if err != nil {
		return fmt.Errorf("read chain config: %v", err)
	}
	engine := api.engine()

	blockNumber, hash, isLatest, err := rpchelper.GetBlockNumber(blockNrOrHash, dbtx, api.filters)
	if err != nil {
		return fmt.Errorf("get block number: %v", err)
	}

	err = api.BaseAPI.checkPruneHistory(dbtx, blockNumber)
	if err != nil {
		return err
	}

	var stateReader state.StateReader
	if config.TxIndex == nil || isLatest {
		stateReader, err = rpchelper.CreateStateReader(ctx, dbtx, blockNrOrHash, 0, api.filters, api.stateCache, api.historyV3(dbtx), chainConfig.ChainName)
	} else {
		stateReader, err = rpchelper.CreateHistoryStateReader(dbtx, blockNumber, int(*config.TxIndex), api.historyV3(dbtx), chainConfig.ChainName)
	}
	if err != nil {
		return fmt.Errorf("create state reader: %v", err)
	}
	header, err := api._blockReader.Header(context.Background(), dbtx, hash, blockNumber)
	if err != nil {
		return fmt.Errorf("could not fetch header %d(%x): %v", blockNumber, hash, err)
	}
	if header == nil {
		return fmt.Errorf("block %d(%x) not found", blockNumber, hash)
	}
	ibs := state.New(stateReader)

	if config != nil && config.StateOverrides != nil {
		if err := config.StateOverrides.Override(ibs); err != nil {
			return fmt.Errorf("override state: %v", err)
		}
	}

	var baseFee *uint256.Int
	if header != nil && header.BaseFee != nil {
		var overflow bool
		baseFee, overflow = uint256.FromBig(header.BaseFee)
		if overflow {
			return fmt.Errorf("header.BaseFee uint256 overflow")
		}
	}
	msg, err := args.ToMessage(api.GasCap, baseFee)
	if err != nil {
		return fmt.Errorf("convert args to msg: %v", err)
	}

	blockCtx := transactions.NewEVMBlockContext(engine, header, blockNrOrHash.RequireCanonical, dbtx, api._blockReader)
	txCtx := core.NewEVMTxContext(msg)
	// Trace the transaction and return
	return transactions.TraceTx(ctx, msg, blockCtx, txCtx, ibs, config, chainConfig, stream, api.evmCallTimeout)
}

func (api *PrivateDebugAPIImpl) TraceCallMany(ctx context.Context, bundles []Bundle, simulateContext StateContext, config *tracers.TraceConfig, stream *jsoniter.Stream) error {
	var (
		hash               common.Hash
		replayTransactions types.Transactions
		evm                *vm.EVM
		blockCtx           evmtypes.BlockContext
		txCtx              evmtypes.TxContext
		overrideBlockHash  map[uint64]common.Hash
		baseFee            uint256.Int
	)

	if config == nil {
		config = &tracers.TraceConfig{}
	}

	overrideBlockHash = make(map[uint64]common.Hash)
	tx, err := api.db.BeginRo(ctx)
	if err != nil {
		stream.WriteNil()
		return err
	}
	defer tx.Rollback()
	chainConfig, err := api.chainConfig(tx)
	if err != nil {
		stream.WriteNil()
		return err
	}
	if len(bundles) == 0 {
		stream.WriteNil()
		return fmt.Errorf("empty bundles")
	}
	empty := true
	for _, bundle := range bundles {
		if len(bundle.Transactions) != 0 {
			empty = false
		}
	}

	if empty {
		stream.WriteNil()
		return fmt.Errorf("empty bundles")
	}

	defer func(start time.Time) { log.Trace("Tracing CallMany finished", "runtime", time.Since(start)) }(time.Now())

	blockNum, hash, _, err := rpchelper.GetBlockNumber(simulateContext.BlockNumber, tx, api.filters)
	if err != nil {
		stream.WriteNil()
		return err
	}

	err = api.BaseAPI.checkPruneHistory(tx, blockNum)
	if err != nil {
		return err
	}

	block, err := api.blockByNumberWithSenders(tx, blockNum)
	if err != nil {
		stream.WriteNil()
		return err
	}

	// -1 is a default value for transaction index.
	// If it's -1, we will try to replay every single transaction in that block
	transactionIndex := -1

	if simulateContext.TransactionIndex != nil {
		transactionIndex = *simulateContext.TransactionIndex
	}

	if transactionIndex == -1 {
		transactionIndex = len(block.Transactions())
	}

	replayTransactions = block.Transactions()[:transactionIndex]

	stateReader, err := rpchelper.CreateStateReader(ctx, tx, rpc.BlockNumberOrHashWithNumber(rpc.BlockNumber(blockNum-1)), 0, api.filters, api.stateCache, api.historyV3(tx), chainConfig.ChainName)
	if err != nil {
		stream.WriteNil()
		return err
	}

	st := state.New(stateReader)

	parent := block.Header()

	if parent == nil {
		stream.WriteNil()
		return fmt.Errorf("block %d(%x) not found", blockNum, hash)
	}

	getHash := func(i uint64) common.Hash {
		if hash, ok := overrideBlockHash[i]; ok {
			return hash
		}
		hash, err := api._blockReader.CanonicalHash(ctx, tx, i)
		if err != nil {
			log.Debug("Can't get block hash by number", "number", i, "only-canonical", true)
		}
		return hash
	}

	if parent.BaseFee != nil {
		baseFee.SetFromBig(parent.BaseFee)
	}

	blockCtx = evmtypes.BlockContext{
		CanTransfer: core.CanTransfer,
		Transfer:    core.Transfer,
		GetHash:     getHash,
		Coinbase:    parent.Coinbase,
		BlockNumber: parent.Number.Uint64(),
		Time:        parent.Time,
		Difficulty:  new(big.Int).Set(parent.Difficulty),
		GasLimit:    parent.GasLimit,
		BaseFee:     &baseFee,
	}

	// Get a new instance of the EVM
	evm = vm.NewEVM(blockCtx, txCtx, st, chainConfig, vm.Config{Debug: false})
	signer := types.MakeSigner(chainConfig, blockNum, block.Time())
	rules := chainConfig.Rules(blockNum, blockCtx.Time)

	// Setup the gas pool (also for unmetered requests)
	// and apply the message.
	gp := new(core.GasPool).AddGas(math.MaxUint64).AddBlobGas(math.MaxUint64)
	for idx, txn := range replayTransactions {
		st.SetTxContext(txn.Hash(), block.Hash(), idx)
		msg, err := txn.AsMessage(*signer, block.BaseFee(), rules)
		if err != nil {
			stream.WriteNil()
			return err
		}
		txCtx = core.NewEVMTxContext(msg)
		evm = vm.NewEVM(blockCtx, txCtx, evm.IntraBlockState(), chainConfig, vm.Config{Debug: false})
		// Execute the transaction message
		_, err = core.ApplyMessage(evm, msg, gp, true /* refunds */, false /* gasBailout */)
		if err != nil {
			stream.WriteNil()
			return err
		}
		_ = st.FinalizeTx(rules, state.NewNoopWriter())

	}

	// after replaying the txns, we want to overload the state
	if config.StateOverrides != nil {
		err = config.StateOverrides.Override(evm.IntraBlockState().(*state.IntraBlockState))
		if err != nil {
			stream.WriteNil()
			return err
		}
	}

	stream.WriteArrayStart()
	for bundleIndex, bundle := range bundles {
		stream.WriteArrayStart()
		// first change blockContext
		blockHeaderOverride(&blockCtx, bundle.BlockOverride, overrideBlockHash)
		for txnIndex, txn := range bundle.Transactions {
			if txn.Gas == nil || *(txn.Gas) == 0 {
				txn.Gas = (*hexutil.Uint64)(&api.GasCap)
			}
			msg, err := txn.ToMessage(api.GasCap, blockCtx.BaseFee)
			if err != nil {
				stream.WriteArrayEnd()
				stream.WriteArrayEnd()
				return err
			}
			txCtx = core.NewEVMTxContext(msg)
			ibs := evm.IntraBlockState().(*state.IntraBlockState)
			ibs.SetTxContext(common.Hash{}, parent.Hash(), txnIndex)
			err = transactions.TraceTx(ctx, msg, blockCtx, txCtx, evm.IntraBlockState(), config, chainConfig, stream, api.evmCallTimeout)
			if err != nil {
				stream.WriteArrayEnd()
				stream.WriteArrayEnd()
				return err
			}

			_ = ibs.FinalizeTx(rules, state.NewNoopWriter())

			if txnIndex < len(bundle.Transactions)-1 {
				stream.WriteMore()
			}
		}
		stream.WriteArrayEnd()

		if bundleIndex < len(bundles)-1 {
			stream.WriteMore()
		}
		blockCtx.BlockNumber++
		blockCtx.Time++
	}
	stream.WriteArrayEnd()
	return nil
}<|MERGE_RESOLUTION|>--- conflicted
+++ resolved
@@ -231,11 +231,7 @@
 
 		// If not found, compute witness directly
 		if len(witness_bytes) == 0 || err != nil {
-<<<<<<< HEAD
-			witness_bytes, err = api.getWitness(ctx, api.db, blockNrOrHash, 100000, log.Root())
-=======
-			witness_bytes, err = api.getWitness(ctx, api.db, blockNrOrHash, 0, true, log.Root())
->>>>>>> 29d67006
+			witness_bytes, err = api.getWitness(ctx, api.db, blockNrOrHash, 0, true, 100000, log.Root())
 		}
 
 		if err != nil {
