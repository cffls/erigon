--- conflicted
+++ resolved
@@ -78,29 +78,8 @@
 # Then run TurobGeth as usually. It will take 2-3 hours to re-calculate dropped db tables
 ```
 
-<<<<<<< HEAD
-## Copy data to another db
-
-```
-1. Stop Erigon
-2. Create new db, by starting erigon in new directory: with option --datadir /path/to/copy-to/
-(set new --db.pagesize option if need)
-3. Stop Erigon again after about 1 minute (Steps 2 and 3 create a new empty db in /path/to/copy-to/chaindata )
-4. Build integration: cd erigon; make integration
-5. Run: ./build/bin/integration mdbx_to_mdbx --chaindata /existing/erigon/path/chaindata/ --chaindata.to /path/to/copy-to/chaindata/
-6. cp -R /existing/erigon/path/snapshots /path/to/copy-to/snapshots
-7. start erigon in new datadir as usually
-```
-
-## Clear bad blocks markers table in the case some block was marked as invalid after some error 
-It allows to process this blocks again
-```
-1. ./build/bin/integration clear_bad_blocks --datadir=<datadir>
-```
-=======
 ## ZKEVM concerns
 The approach when unwinding zkevm chains is slightly different as it is batch based.  For this to work we read the last
 block of the batch passed as a flag and then this becomes the unwind point.  We then delete all data for this block + 1.
 The logic for this varies from stage to stage as some deletes are inclusive so bear this in mind when working around unwinds
-in zkevm stages.
->>>>>>> bd75618e
+in zkevm stages.