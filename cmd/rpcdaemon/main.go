package main

import (
	"context"
	"errors"
	"fmt"
	"os"

	"github.com/gateway-fm/cdk-erigon-lib/common"
	"github.com/ledgerwatch/erigon/cmd/rpcdaemon/cli"
<<<<<<< HEAD
	"github.com/ledgerwatch/erigon/cmd/rpcdaemon/commands"
	"github.com/ledgerwatch/erigon/consensus/ethash"
	"github.com/ledgerwatch/erigon/eth/ethconfig"
	"github.com/ledgerwatch/erigon/turbo/logging"
	"github.com/ledgerwatch/log/v3"
=======
	"github.com/ledgerwatch/erigon/rpc"
	"github.com/ledgerwatch/erigon/turbo/debug"
	"github.com/ledgerwatch/erigon/turbo/jsonrpc"
>>>>>>> fcad3a03
	"github.com/spf13/cobra"
)

func main() {
	cmd, cfg := cli.RootCommand()
	rootCtx, rootCancel := common.RootContext()
	cmd.RunE = func(cmd *cobra.Command, args []string) error {
		ctx := cmd.Context()
		logger := debug.SetupCobra(cmd, "sentry")
		db, backend, txPool, mining, stateCache, blockReader, engine, ff, agg, err := cli.RemoteServices(ctx, cfg, logger, rootCancel)
		if err != nil {
			if !errors.Is(err, context.Canceled) {
				logger.Error("Could not connect to DB", "err", err)
			}
			return nil
		}
		defer db.Close()
		defer engine.Close()

<<<<<<< HEAD
		// TODO: Replace with correct consensus Engine
		engine := ethash.NewFaker()
		apiList := commands.APIList(db, borDb, backend, txPool, mining, ff, stateCache, blockReader, agg, *cfg, engine, ethconfig.DefaultZkConfig, nil)
		if err := cli.StartRpcServer(ctx, *cfg, apiList, nil); err != nil {
			log.Error(err.Error())
=======
		apiList := jsonrpc.APIList(db, backend, txPool, mining, ff, stateCache, blockReader, agg, cfg, engine, logger)
		rpc.PreAllocateRPCMetricLabels(apiList)
		if err := cli.StartRpcServer(ctx, cfg, apiList, logger); err != nil {
			logger.Error(err.Error())
>>>>>>> fcad3a03
			return nil
		}

		return nil
	}

	if err := cmd.ExecuteContext(rootCtx); err != nil {
		fmt.Printf("ExecuteContext: %v\n", err)
		os.Exit(1)
	}
}<|MERGE_RESOLUTION|>--- conflicted
+++ resolved
@@ -6,19 +6,13 @@
 	"fmt"
 	"os"
 
-	"github.com/gateway-fm/cdk-erigon-lib/common"
+	"github.com/ledgerwatch/erigon-lib/common"
 	"github.com/ledgerwatch/erigon/cmd/rpcdaemon/cli"
-<<<<<<< HEAD
-	"github.com/ledgerwatch/erigon/cmd/rpcdaemon/commands"
-	"github.com/ledgerwatch/erigon/consensus/ethash"
-	"github.com/ledgerwatch/erigon/eth/ethconfig"
-	"github.com/ledgerwatch/erigon/turbo/logging"
-	"github.com/ledgerwatch/log/v3"
-=======
 	"github.com/ledgerwatch/erigon/rpc"
 	"github.com/ledgerwatch/erigon/turbo/debug"
+
+	"github.com/ledgerwatch/erigon/eth/ethconfig"
 	"github.com/ledgerwatch/erigon/turbo/jsonrpc"
->>>>>>> fcad3a03
 	"github.com/spf13/cobra"
 )
 
@@ -38,18 +32,10 @@
 		defer db.Close()
 		defer engine.Close()
 
-<<<<<<< HEAD
-		// TODO: Replace with correct consensus Engine
-		engine := ethash.NewFaker()
-		apiList := commands.APIList(db, borDb, backend, txPool, mining, ff, stateCache, blockReader, agg, *cfg, engine, ethconfig.DefaultZkConfig, nil)
-		if err := cli.StartRpcServer(ctx, *cfg, apiList, nil); err != nil {
-			log.Error(err.Error())
-=======
-		apiList := jsonrpc.APIList(db, backend, txPool, mining, ff, stateCache, blockReader, agg, cfg, engine, logger)
+		apiList := jsonrpc.APIList(db, backend, txPool, mining, ff, stateCache, blockReader, agg, cfg, engine, ethconfig.DefaultZkConfig, nil, logger)
 		rpc.PreAllocateRPCMetricLabels(apiList)
 		if err := cli.StartRpcServer(ctx, cfg, apiList, logger); err != nil {
 			logger.Error(err.Error())
->>>>>>> fcad3a03
 			return nil
 		}
 
